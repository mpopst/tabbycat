import logging

from asgiref.sync import async_to_sync
from channels.layers import get_channel_layer

from django.conf import settings
from django.contrib import messages
from django.db import ProgrammingError
from django.db.models import Count, Q
from django.http import HttpResponseBadRequest, HttpResponseRedirect
from django.shortcuts import render
from django.utils import timezone
from django.utils.translation import gettext as _
from django.utils.translation import gettext_lazy
from django.views.generic import FormView, TemplateView, View

from actionlog.mixins import LogActionMixin
from actionlog.models import ActionLogEntry
from adjallocation.models import DebateAdjudicator
from draw.models import Debate
from draw.prefetch import populate_opponents
from notifications.models import BulkNotification
from options.utils import use_team_code_names, use_team_code_names_data_entry
from participants.models import Adjudicator
from participants.templatetags.team_name_for_data_entry import team_name_for_data_entry
from tournaments.mixins import (CurrentRoundMixin, PersonalizablePublicTournamentPageMixin, PublicTournamentPageMixin,
                                RoundMixin, SingleObjectByRandomisedUrlMixin, SingleObjectFromTournamentMixin,
                                TournamentMixin)
from tournaments.models import Round
from utils.misc import get_ip_address, redirect_round, reverse_round, reverse_tournament
from utils.mixins import AdministratorMixin, AssistantMixin
from utils.views import VueTableTemplateView
from utils.tables import TabbycatTableBuilder

from .forms import BPEliminationResultForm, PerAdjudicatorBallotSetForm, SingleBallotSetForm
from .models import BallotSubmission, TeamScore
from .tables import ResultsTableBuilder
from .prefetch import populate_confirmed_ballots
from .utils import populate_identical_ballotsub_lists

logger = logging.getLogger(__name__)


class PublicResultsIndexView(PublicTournamentPageMixin, TemplateView):

    template_name = 'public_results_index.html'
    public_page_preference = 'public_results'
    cache_timeout = settings.PUBLIC_SLOW_CACHE_TIMEOUT

    def get_context_data(self, **kwargs):
        kwargs["rounds"] = self.tournament.round_set.filter(
            completed=True, silent=False).order_by('seq')
        return super().get_context_data(**kwargs)


# ==============================================================================
# Views that show the results for all rounds in a debate
# ==============================================================================

class BaseResultsEntryForRoundView(RoundMixin, VueTableTemplateView):

    def _get_draw(self):
        if not hasattr(self, '_draw'):
            self._draw = self.round.debate_set_with_prefetches(
                    ordering=('room_rank',), results=True, wins=True, check_ins=True, iron=True)
        return self._draw

    def get_table(self):
        draw = self._get_draw()
        table = ResultsTableBuilder(view=self, sort_key="status")
        table.add_ballot_check_in_columns(draw, key="check_ins")
        table.add_ballot_status_columns(draw, key="status")
        table.add_ballot_entry_columns(draw, self.view_role, self.request.user)
        table.add_debate_venue_columns(draw, for_admin=True)
        table.add_debate_results_columns(draw, iron=True)
        table.add_debate_adjudicators_column(draw, show_splits=True)
        return table

    def get_irons_list(self):
        iron_speeches = []
        use_code_names = use_team_code_names_data_entry(self.tournament, True)
        for d in self._get_draw():
            for side in self.tournament.sides:
                debateteam = d.get_dt(side)
                if debateteam.iron > 0 or debateteam.iron_prev:
                    iron_speeches.append({
                        'venue': d.venue.display_name if d.venue else None,
                        'team': team_name_for_data_entry(debateteam.team, use_code_names),
                        'current_round': debateteam.iron,
                        'previous_round': debateteam.iron_prev
                    })
        return iron_speeches

    def get_context_data(self, **kwargs):
        kwargs["incomplete_ballots"] = self._get_draw().filter(
            Q(result_status=Debate.STATUS_NONE) | Q(result_status=Debate.STATUS_DRAFT)).count()
        kwargs["iron_speeches"] = self.get_irons_list()
        return super().get_context_data(**kwargs)


class AssistantResultsEntryView(AssistantMixin, CurrentRoundMixin, BaseResultsEntryForRoundView):
    template_name = 'assistant_results.html'


class AdminResultsEntryForRoundView(AdministratorMixin, BaseResultsEntryForRoundView):
    template_name = 'admin_results.html'


class PublicResultsForRoundView(RoundMixin, PublicTournamentPageMixin, VueTableTemplateView):

    template_name = "public_results_for_round.html"
    public_page_preference = 'public_results'
    page_title = gettext_lazy("Results")
    page_emoji = '💥'
    default_view = 'team'
    cache_timeout = settings.PUBLIC_SLOW_CACHE_TIMEOUT

    def get_table(self):
        view_type = self.request.session.get('results_view', self.default_view)
        if view_type == 'debate':
            return self.get_table_by_debate()
        else:
            return self.get_table_by_team()

    def get_table_by_debate(self):
        debates = self.round.debate_set_with_prefetches(results=True,
                wins=True, institutions=True, adjudicators=True)
        populate_confirmed_ballots(debates, motions=True,
                results=self.round.ballots_per_debate == 'per-adj')

        table = TabbycatTableBuilder(view=self, sort_key="venue")
        table.add_debate_venue_columns(debates)
        table.add_debate_results_columns(debates)
        if not (self.tournament.pref('teams_in_debate') == 'bp' and self.round.is_break_round):
            table.add_debate_ballot_link_column(debates)
        table.add_debate_adjudicators_column(debates, show_splits=True)

        if self.tournament.pref('show_motions_in_results'):
            table.add_debate_motion_column(debates)

        return table

    def get_table_by_team(self):
        teamscores = TeamScore.objects.filter(
            debate_team__debate__round=self.round,
            ballot_submission__confirmed=True).prefetch_related(
            'debate_team__team__speaker_set',
            'debate_team__debate__debateadjudicator_set__adjudicator',
            'debate_team__debate__debateadjudicator_set__adjudicator__institution',
            'debate_team__debate__debateteam_set__team').select_related(
            'ballot_submission',
            'debate_team__team__institution',
            'debate_team__debate__round')
        debates = [ts.debate_team.debate for ts in teamscores]

        if self.tournament.pref('teams_in_debate') == 'two':
            populate_opponents([ts.debate_team for ts in teamscores])
        populate_confirmed_ballots(debates, motions=True,
            results=self.round.ballots_per_debate == 'per-adj')

        table = TabbycatTableBuilder(view=self, sort_key="team")
        table.add_team_columns([ts.debate_team.team for ts in teamscores])
        table.add_debate_result_by_team_column(teamscores)
        table.add_debate_side_by_team_column(teamscores, self.tournament)
        if not (self.tournament.pref('teams_in_debate') == 'bp' and self.round.is_break_round):
            table.add_debate_ballot_link_column(debates)
        table.add_debate_adjudicators_column(debates, show_splits=True)

        if self.tournament.pref('show_motions_in_results'):
            table.add_debate_motion_column(debates)

        return table

    def get(self, request, *args, **kwargs):
        if self.round.silent and not self.tournament.pref('all_results_released'):
            logger.warning("Refused results for %s: silent", self.round.name)
            return render(request, 'public_results_silent.html', status=403)
        if not self.round.completed and not self.tournament.pref('all_results_released'):
            logger.warning("Refused results for %s: round not completed", self.round.name)
            return render(request, 'public_results_not_available.html', status=403)

        # If there's a query string, store the session setting
        if request.GET.get('view') in ['team', 'debate']:
            request.session['results_view'] = request.GET['view']

            # Test saving it explicitly, if it doesn't work then prevent middlware
            # from saving it. This can happen if write permissions to the database
            # are revoked because the database has reached its row limit.
            try:
                request.session.save()
            except ProgrammingError as e:
                logger.warning("Could not save session: " + str(e))
                request.session.modified = False

        return super().get(request, *args, **kwargs)

    def get_context_data(self, **kwargs):
        kwargs['view_type'] = self.request.session.get('results_view', self.default_view)
        return super().get_context_data(**kwargs)


# ==============================================================================
# Views that update the debate status (only)
# ==============================================================================

class BaseUpdateDebateStatusView(AdministratorMixin, RoundMixin, View):

    def post(self, request, *args, **kwargs):
        debate_id = request.POST['debate_id']
        try:
            debate = Debate.objects.get(round=self.round, id=debate_id)
        except Debate.DoesNotExist:
            return HttpResponseBadRequest("Error: There isn't a debate in %s with id %d." % (self.round.name, debate_id))
        debate.result_status = self.new_status
        debate.save()
        return redirect_round('results-round-list', debate.round)


class PostponeDebateView(BaseUpdateDebateStatusView):
    new_status = Debate.STATUS_POSTPONED


class UnpostponeDebateView(BaseUpdateDebateStatusView):
    new_status = Debate.STATUS_NONE


# ==============================================================================
# Ballot entry form views
# ==============================================================================

class BaseBallotSetView(LogActionMixin, TournamentMixin, FormView):
    """Base class for views displaying ballot set entry forms."""

    action_log_content_object_attr = 'ballotsub'
    tabroom = False
    for_admin = False

    def get_context_data(self, **kwargs):
        kwargs['ballotsub'] = self.ballotsub
        kwargs['debate'] = self.debate
        kwargs['all_ballotsubs'] = self.get_all_ballotsubs()
        kwargs['new'] = self.relates_to_new_ballotsub
        kwargs['for_admin'] = self.for_admin

        use_team_code_names = use_team_code_names_data_entry(self.tournament, self.tabroom)
        kwargs['use_team_code_names'] = use_team_code_names

        sides = self.tournament.sides
        if use_team_code_names == 'off':
            kwargs['debate_name'] = _(" vs ").join(self.debate.get_team(side).short_name for side in sides)
        else:
            kwargs['debate_name'] = _(" vs ").join(self.debate.get_team(side).code_name for side in sides)

        kwargs['iron'] = self.debate.debateteam_set.annotate(iron=Count('team__debateteam__speakerscore',
            filter=Q(team__debateteam__debate__round=self.debate.round.prev) & Q(team__debateteam__speakerscore__ghost=True),
            distinct=True)).filter(iron__gt=0)
        kwargs['currentIron'] = self.debate.debateteam_set.annotate(iron=Count('team__debateteam__speakerscore',
            filter=Q(team__debateteam__debate__round=self.debate.round) & Q(team__debateteam__speakerscore__ghost=True),
            distinct=True)).filter(iron__gt=0)

        return super().get_context_data(**kwargs)

    def get_all_ballotsubs(self):
        all_ballotsubs = self.debate.ballotsubmission_set.order_by('version').select_related('submitter', 'confirmer', 'motion')
        if not self.request.user.is_superuser:
            all_ballotsubs = all_ballotsubs.exclude(discarded=True)
        populate_identical_ballotsub_lists(all_ballotsubs)
        return all_ballotsubs

    def get_form_class(self):
        if self.tournament.pref('teams_in_debate') == 'bp' and self.debate.round.is_break_round:
            return BPEliminationResultForm
        elif self.debate.round.ballots_per_debate == 'per-adj':
            return PerAdjudicatorBallotSetForm
        else:
            return SingleBallotSetForm

    def get_form_kwargs(self):
        kwargs = super().get_form_kwargs()
        kwargs['ballotsub'] = self.ballotsub
        return kwargs

    def add_success_message(self):
        # Default implementation does nothing.
        pass

    def should_send_email_receipts(self):
        return self.tournament.pref('enable_ballot_receipts') and not (self.debate.round.stage == Round.STAGE_ELIMINATION and
            self.tournament.pref('teams_in_debate') == 'bp')

    def matchup_description(self):
        """This is primarily shown in messages, some of which are public. This
        is slightly different to its use in templates, but should match given
        paper ballots use code names. It does however ignore the 'both' option
        in favour of just showing the code name"""
        code_opt = use_team_code_names_data_entry(self.tournament, self.tabroom)
        if code_opt == 'code' or code_opt == 'both':
            return self.debate.matchup_codes
        else:
            return self.debate.matchup

    def form_valid(self, form):
        self.ballotsub = form.save()
        if self.ballotsub.confirmed:
            self.ballotsub.confirmer = self.request.user
            self.ballotsub.confirm_timestamp = timezone.now()
            self.ballotsub.save()

            if self.should_send_email_receipts():
                async_to_sync(get_channel_layer().send)("notifications", {
                    "type": "email",
                    "message": BulkNotification.EVENT_TYPE_BALLOT_CONFIRMED,
                    "extra": {"debate_id": self.debate.id},
                    "subject": self.tournament.pref("ballot_email_subject"),
                    "body": self.tournament.pref("ballot_email_message"),
                    "send_to": None
                })

        self.add_success_message()
        self.round = self.ballotsub.debate.round  # for LogActionMixin

        return super().form_valid(form)

    def populate_objects(self):
        """Subclasses must implement this method to set `self.ballotsub` and
        `self.debate`. If it returns something other than None, its return
        value will be used as the response, bypassing ordinary template
        rendering."""
        raise NotImplementedError

    def get(self, request, *args, **kwargs):
        error_response = self.populate_objects()
        if error_response:
            return error_response
        return super().get(request, *args, **kwargs)

    def post(self, request, *args, **kwargs):
        error_response = self.populate_objects()
        if error_response:
            return error_response
        return super().post(request, *args, **kwargs)


class AdministratorBallotSetMixin(AdministratorMixin):
    template_name = 'ballot_entry.html'
    tabroom = True
    for_admin = True

    def get_success_url(self):
        return reverse_round('results-round-list', self.ballotsub.debate.round)


class OldAdministratorBallotSetMixin(AdministratorMixin):
    template_name = 'enter_results.html'
    tabroom = True

    def get_success_url(self):
        return reverse_round('results-round-list', self.ballotsub.debate.round)


class AssistantBallotSetMixin(AssistantMixin):
    template_name = 'ballot_entry.html'
    tabroom = True

    def get_success_url(self):
        return reverse_tournament('results-assistant-round-list', self.tournament)


class OldAssistantBallotSetMixin(AssistantMixin):
    template_name = 'assistant_enter_results.html'
    tabroom = True

    def get_success_url(self):
        return reverse_tournament('results-assistant-round-list', self.tournament)


class BaseNewBallotSetView(SingleObjectFromTournamentMixin, BaseBallotSetView):

    model = Debate
    tournament_field_name = 'round__tournament'
    relates_to_new_ballotsub = True
    action_log_type = ActionLogEntry.ACTION_TYPE_BALLOT_CREATE
    pk_url_kwarg = 'debate_id'

    def add_success_message(self):
        message = _("Ballot set for %(debate)s added.") % {'debate': self.matchup_description()}
        if self.should_send_email_receipts() and self.ballotsub.confirmed:
            message += _(" Email receipts queued to be sent.")
        messages.success(self.request, message)

    def get_error_url(self):
        return self.get_success_url()

    def populate_objects(self):
        self.debate = self.object = self.get_object()
        self.ballotsub = BallotSubmission(debate=self.debate, submitter=self.request.user,
            submitter_type=BallotSubmission.SUBMITTER_TABROOM,
            ip_address=get_ip_address(self.request))

        if self.debate.round.ballots_per_debate == 'per-adj' and \
                not self.debate.adjudicators.has_chair:
            messages.error(self.request, _("Whoops! The debate %(debate)s doesn't have a chair, "
                "so you can't enter results for it.") % {'debate': self.matchup_description()})
            return HttpResponseRedirect(self.get_error_url())

        if not (self.tournament.pref('draw_side_allocations') == 'manual-ballot' and
                self.tournament.pref('teams_in_debate') == 'two') and not self.debate.sides_confirmed:
            messages.error(self.request, _("Whoops! The debate %(debate)s doesn't have its "
                "sides confirmed, so you can't enter results for it.") % {'debate': self.matchup_description()})
            return HttpResponseRedirect(self.get_error_url())


class AdminNewBallotSetView(AdministratorBallotSetMixin, BaseNewBallotSetView):
    pass


class AssistantNewBallotSetView(AssistantBallotSetMixin, BaseNewBallotSetView):
    pass


class OldAdminNewBallotSetView(OldAdministratorBallotSetMixin, BaseNewBallotSetView):
    pass


class OldAssistantNewBallotSetView(OldAssistantBallotSetMixin, BaseNewBallotSetView):
    pass


class BaseEditBallotSetView(SingleObjectFromTournamentMixin, BaseBallotSetView):

    model = BallotSubmission
    tournament_field_name = 'debate__round__tournament'
    relates_to_new_ballotsub = False

    def get_action_log_type(self):
        if self.ballotsub.discarded:
            return ActionLogEntry.ACTION_TYPE_BALLOT_DISCARD
        elif self.ballotsub.confirmed:
            return ActionLogEntry.ACTION_TYPE_BALLOT_CONFIRM
        else:
            return ActionLogEntry.ACTION_TYPE_BALLOT_EDIT

    def get_success_url(self):
        return reverse_round('results-round-list', self.ballotsub.debate.round)

    def add_success_message(self):
        if self.ballotsub.discarded:
            message = _("Ballot set for %(matchup)s discarded.")
        elif self.ballotsub.confirmed:
            message = _("Ballot set for %(matchup)s confirmed.")
        else:
            message = _("Edits to ballot set for %(matchup)s saved.")

        if self.should_send_email_receipts() and self.ballotsub.confirmed:
            message += _(" Email receipts queued to be sent.")

        messages.success(self.request, message % {'matchup': self.matchup_description()})

    def populate_objects(self):
        self.ballotsub = self.object = self.get_object()
        self.debate = self.ballotsub.debate


class AdminEditBallotSetView(AdministratorBallotSetMixin, BaseEditBallotSetView):
    pass


class AssistantEditBallotSetView(AssistantBallotSetMixin, BaseEditBallotSetView):
    pass


class OldAdminEditBallotSetView(OldAdministratorBallotSetMixin, BaseEditBallotSetView):
    pass


class OldAssistantEditBallotSetView(OldAssistantBallotSetMixin, BaseEditBallotSetView):
    pass


class BasePublicNewBallotSetView(PersonalizablePublicTournamentPageMixin, BaseBallotSetView):

    template_name = 'public_enter_results.html'
    relates_to_new_ballotsub = True
    action_log_type = ActionLogEntry.ACTION_TYPE_BALLOT_SUBMIT

    def get_context_data(self, **kwargs):
        kwargs['private_url'] = self.private_url
        return super().get_context_data(**kwargs)

    def get_form_kwargs(self):
        kwargs = super().get_form_kwargs()
        kwargs['password'] = True
        return kwargs

    def add_success_message(self):
        messages.success(self.request, _("Thanks, %(user)s! Your ballot for %(debate)s has "
                "been recorded.") % {'user': self.object.name, 'debate': self.matchup_description()})

    def get_success_url(self):
        return reverse_tournament('post-results-public-ballotset-new', self.tournament)

    def populate_objects(self):
        self.object = self.get_object() # must be populated before self.error_page() called

        round = self.tournament.current_round
        if round.draw_status != Round.STATUS_RELEASED:
            return self.error_page(_("The draw for this round hasn't been released yet."))

        if (self.tournament.pref('enable_motions') or self.tournament.pref('motion_vetoes_enabled')) \
                and not round.motions_released:
            return self.error_page(_("The motions for this round haven't been released yet."))

        try:
            self.debateadj = DebateAdjudicator.objects.get(adjudicator=self.object, debate__round=round)
        except DebateAdjudicator.DoesNotExist:
            return self.error_page(_("It looks like you don't have a debate this round."))
        except DebateAdjudicator.MultipleObjectsReturned:
            return self.error_page(_("It looks like you're assigned to two or more debates this round. "
                    "Please contact a tab room official."))

        self.debate = self.debateadj.debate
        self.ballotsub = BallotSubmission(debate=self.debate, ip_address=get_ip_address(self.request),
            submitter_type=BallotSubmission.SUBMITTER_PUBLIC)

        if not self.debate.adjudicators.has_chair:
            return self.error_page(_("Your debate doesn't have a chair, so you can't enter results for it. "
                    "Please contact a tab room official."))

        if not (self.tournament.pref('draw_side_allocations') == 'manual-ballot' and
                self.tournament.pref('teams_in_debate') == 'two') and not self.debate.sides_confirmed:
            return self.error_page(_("It looks like the sides for this debate haven't yet been confirmed, "
                    "so you can't enter results for it. Please contact a tab room official."))

    def error_page(self, message):
        # This bypasses the normal TemplateResponseMixin and ContextMixin
        # machinery, to avoid loading the error page with potentially
        # confidentiality-compromising context.
        context = {'adjudicator': self.object, 'message': message}
        return self.response_class(
            request=self.request,
            template=['public_enter_results_error.html'],
            context=context,
            using=self.template_engine
        )


class OldPublicNewBallotSetByIdUrlView(SingleObjectFromTournamentMixin, BasePublicNewBallotSetView):
    model = Adjudicator
    pk_url_kwarg = 'adj_id'
    allow_null_tournament = True
    private_url = False

    def is_page_enabled(self, tournament):
        return tournament.pref('participant_ballots') == 'public'


class OldPublicNewBallotSetByRandomisedUrlView(SingleObjectByRandomisedUrlMixin, BasePublicNewBallotSetView):
    model = Adjudicator
    allow_null_tournament = True
    private_url = True

    def is_page_enabled(self, tournament):
        return tournament.pref('participant_ballots') == 'private-urls'


class PostPublicBallotSetSubmissionURLView(TournamentMixin, TemplateView):
    """This exists as a non-cached placeholder page that users are sent to
    after submitting a random ballot. Added because sending them back to their
    private URL brings up the same form again with a double-submission error"""

    template_name = 'base.html'


# ==============================================================================
# Other public views
# ==============================================================================

class BasePublicBallotScoresheetsView(PublicTournamentPageMixin, SingleObjectFromTournamentMixin, TemplateView):
    """Base Public view showing the ballots for a debate as scoresheets."""

    model = Debate
    public_page_preference = 'ballots_released'
    tournament_field_name = 'round__tournament'
    template_name = 'public_ballot_set.html'

    def matchup_description(self):
        if use_team_code_names(self.tournament, False):
            return self.object.matchup_codes
        else:
            return self.object.matchup

<<<<<<< HEAD
    def get(self, request, *args, **kwargs):
        self.object = self.get_object()

        error = self.check_permissions()
        if error:
            status, message = error
            return self.response_class(
                request=self.request,
                template=['public_ballot_set_error.html'],
                context={'message': message},
                using=self.template_engine,
                status=status,
            )

        return super().get(self, request, *args, **kwargs)


class PublicBallotScoresheetsView(BasePublicBallotScoresheetsView):
    """Public view showing the confirmed ballots for a debate as scoresheets."""
=======
    def get_object(self):
        debate = self.model.objects.select_related(
            'round'
        ).prefetch_related(
            'debateteam_set__team'
        ).get(id=self.kwargs.get('pk'))
        return debate
>>>>>>> b66d6366

    def check_permissions(self):
        debate = self.object
        round = debate.round
        if round.silent and not round.tournament.pref('all_results_released'):
            logger.warning("Refused public view of ballots for %s: %s is silent", debate, round.name)
            return (403, _("This debate is in %s, which is a silent round.") % round.name)
        if not round.completed and not round.tournament.pref('all_results_released'):
            logger.warning("Refused public view of ballots for %s: %s is not completed", debate, round.name)
            return (403, _("This debate is in %s, the results for which aren't available yet.") % round.name)

        if debate.result_status != Debate.STATUS_CONFIRMED:
            logger.warning("Refused public view of ballots for %s: not confirmed", debate)
            return (404, _("The result for debate %s is not confirmed.") % self.matchup_description())
        if debate.confirmed_ballot is None:
            logger.warning("Refused public view of ballots for %s: no confirmed ballot", debate)
            return (404, _("The debate %s does not have a confirmed ballot.") % self.matchup_description())

    def get_context_data(self, **kwargs):
        kwargs['motion'] = self.object.confirmed_ballot.motion
        kwargs['result'] = self.object.confirmed_ballot.result
        kwargs['use_code_names'] = use_team_code_names(self.tournament, False)
        return super().get_context_data(**kwargs)


class PrivateUrlBallotScoresheetView(RoundMixin, SingleObjectByRandomisedUrlMixin, BasePublicBallotScoresheetsView):

    def is_page_enabled(self, tournament):
        return True

    def check_permissions(self):
        if not self.object.ballotsubmission_set.filter(discarded=False).exists():
            logger.warning("Refused public view of ballots for %s: no ballot", self.object)
            return (404, _("There is no result yet for debate %s.") % self.matchup_description())

    def get_context_data(self, **kwargs):
        ballot = self.object.ballotsubmission_set.filter(discarded=False).order_by('version').last()
        kwargs['motion'] = ballot.motion
        kwargs['result'] = ballot.result
        kwargs['use_code_names'] = use_team_code_names(self.tournament, False)
        kwargs['url_key'] = self.kwargs.get('url_key')
        return super().get_context_data(**kwargs)

    def get_object(self):
        d_adj = DebateAdjudicator.objects.select_related(
            'debate'
        ).prefetch_related(
            'debate__debateteam_set__team'
        ).get(debate__round=self.round, adjudicator__url_key=self.kwargs.get('url_key'))
        return d_adj.debate


class PublicBallotSubmissionIndexView(PublicTournamentPageMixin, VueTableTemplateView):
    """Public view listing all debate-adjudicators for the current round, as
    links for them to enter their ballots."""

    def is_page_enabled(self, tournament):
        return tournament.pref('participant_ballots') == 'public'

    def is_draw_released(self):
        round = self.tournament.current_round
        return round.draw_status == Round.STATUS_RELEASED and round.motions_good_for_public

    def get_template_names(self):
        if self.is_draw_released():
            return ['public_add_ballot.html']
        else:
            return ['public_add_ballot_unreleased.html']

    def get_table(self):
        if not self.is_draw_released():
            return None

        debateadjs = DebateAdjudicator.objects.filter(
            debate__round=self.tournament.current_round,
        ).select_related(
            'adjudicator', 'debate__venue',
        ).prefetch_related(
            'debate__venue__venuecategory_set',
        ).order_by('adjudicator__name')

        table = TabbycatTableBuilder(view=self, sort_key='adj')

        data = [{
            'text': _("Add result from %(adjudicator)s") % {'adjudicator': da.adjudicator.name},
            'link': reverse_tournament('old-results-public-ballotset-new-pk', self.tournament,
                    kwargs={'adj_id': da.adjudicator.id}),
        } for da in debateadjs]
        header = {'key': 'adj', 'title': _("Adjudicator")}
        table.add_column(header, data)

        debates = [da.debate for da in debateadjs]
        table.add_debate_venue_columns(debates)
        return table<|MERGE_RESOLUTION|>--- conflicted
+++ resolved
@@ -589,7 +589,14 @@
         else:
             return self.object.matchup
 
-<<<<<<< HEAD
+    def get_object(self):
+        debate = self.model.objects.select_related(
+            'round'
+        ).prefetch_related(
+            'debateteam_set__team'
+        ).get(id=self.kwargs.get('pk'))
+        return debate
+
     def get(self, request, *args, **kwargs):
         self.object = self.get_object()
 
@@ -609,15 +616,6 @@
 
 class PublicBallotScoresheetsView(BasePublicBallotScoresheetsView):
     """Public view showing the confirmed ballots for a debate as scoresheets."""
-=======
-    def get_object(self):
-        debate = self.model.objects.select_related(
-            'round'
-        ).prefetch_related(
-            'debateteam_set__team'
-        ).get(id=self.kwargs.get('pk'))
-        return debate
->>>>>>> b66d6366
 
     def check_permissions(self):
         debate = self.object
