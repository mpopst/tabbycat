--- conflicted
+++ resolved
@@ -4,25 +4,10 @@
 
 urlpatterns = [
     # Viewing
-<<<<<<< HEAD
-    url(r'^round/(?P<round_seq>\d+)/$',
+    path('round/<int:round_seq>/',
         views.AdminResultsEntryForRoundView.as_view(),
         name='results-round-list'),
 
-=======
-    path('round/<int:round_seq>/',
-        views.ResultsEntryForRoundView.as_view(),
-        name='results-round-list'),
-
-    # JSON updates
-    path('json/status/',
-        views.BallotsStatusJsonView.as_view(),
-        name='results-ballots-graph-data'),
-    path('json/latest/',
-        views.LatestResultsJsonView.as_view(),
-        name='results-latest-json'),
-
->>>>>>> 1ac255af
     # Inline Actions
     path('round/<int:round_seq>/postpone/',
         views.PostponeDebateView.as_view(),
@@ -31,31 +16,11 @@
         views.UnpostponeDebateView.as_view(),
         name='results-unpostpone-debate'),
 
-<<<<<<< HEAD
     # Ballots
-    url(r'^ballots/(?P<pk>\d+)/edit/$',
+    path('ballots/<int:pk>/edit/',
         views.AdminEditBallotSetView.as_view(),
         name='results-ballotset-edit'),
-    url(r'^debate/(?P<debate_id>\d+)/new/$',
+    path('debate/<int:debate_id>/new/',
         views.AdminNewBallotSetView.as_view(),
-=======
-    # Ballot check-in
-    path('round/<int:round_seq>/checkin/',
-        views.BallotCheckinView.as_view(),
-        name='results-ballot-checkin'),
-    path('round/<int:round_seq>/checkin/detail/',
-        views.BallotCheckinGetDetailsView.as_view(),
-        name='results-ballot-checkin-details'),
-    path('round/<int:round_seq>/checkin/post/',
-        views.PostBallotCheckinView.as_view(),
-        name='results-ballot-checkin-post'),
-
-    # Ballots
-    path('ballots/<int:pk>/edit/',
-        views.EditBallotSetView.as_view(),
-        name='results-ballotset-edit'),
-    path('debate/<int:debate_id>/new/',
-        views.NewBallotSetView.as_view(),
->>>>>>> 1ac255af
         name='results-ballotset-new'),
 ]