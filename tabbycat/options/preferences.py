from django.core.validators import MinValueValidator, validate_slug
from django.forms import ValidationError
from django.utils.encoding import force_text
from django.utils.translation import gettext_lazy as _
from django_summernote.widgets import SummernoteWidget
from dynamic_preferences.preferences import Section
from dynamic_preferences.types import BooleanPreference, ChoicePreference, FloatPreference, IntegerPreference, LongStringPreference, StringPreference

from standings.teams import TeamStandingsGenerator
from standings.speakers import SpeakerStandingsGenerator
from tournaments.utils import get_side_name_choices

from .types import MultiValueChoicePreference
from .models import tournament_preferences_registry


# ==============================================================================
scoring = Section('scoring', verbose_name=_("Score Rules"))
# ==============================================================================


@tournament_preferences_registry.register
class MinimumSpeakerScore(FloatPreference):
    help_text = _("Minimum allowed score for substantive speeches")
    section = scoring
    name = 'score_min'
    verbose_name = _("Minimum speaker score")
    default = 68.0


@tournament_preferences_registry.register
class MaximumSpeakerScore(FloatPreference):
    verbose_name = _("Maximum speaker score")
    help_text = _("Maximum allowed score for substantive speeches")
    section = scoring
    name = 'score_max'
    default = 82.0


@tournament_preferences_registry.register
class SpeakerScoreStep(FloatPreference):
    verbose_name = _("Speaker score step")
    help_text = _("Score steps allowed for substantive speeches, e.g. full points (1) or half points (0.5)")
    section = scoring
    name = 'score_step'
    default = 1.0


@tournament_preferences_registry.register
class MaximumMargin(FloatPreference):
    help_text = _("The largest amount by which one team can beat another (0 means no limit)")
    verbose_name = _("Maximum margin")
    section = scoring
    name = 'maximum_margin'
    default = 0.0
    field_kwargs = {'validators': [MinValueValidator(0.0)]}


@tournament_preferences_registry.register
class MinimumReplyScore(FloatPreference):
    help_text = _("Minimum allowed score for reply speeches")
    verbose_name = _("Minimum reply score")
    section = scoring
    name = 'reply_score_min'
    default = 34.0


@tournament_preferences_registry.register
class MaximumReplyScore(FloatPreference):
    help_text = _("Maximum allowed score for reply speeches")
    verbose_name = _("Maximum reply score")
    section = scoring
    name = 'reply_score_max'
    default = 41.0


@tournament_preferences_registry.register
class ReplyScoreStep(FloatPreference):
    help_text = _("Score steps allowed for reply speeches, e.g. full points (1) or half points (0.5)")
    verbose_name = _("Reply score step")
    section = scoring
    name = 'reply_score_step'
    default = 0.5


@tournament_preferences_registry.register
class MarginIncludesDissent(BooleanPreference):
    help_text = _("If checked, a team's winning margin includes dissenting adjudicators")
    verbose_name = _("Margin includes dissenters")
    section = scoring
    name = 'margin_includes_dissenters'
    default = False

# ==============================================================================
draw_rules = Section('draw_rules', verbose_name=_("Draw Rules"))
# ==============================================================================


@tournament_preferences_registry.register
class VotingScore(FloatPreference):
    help_text = _("The auto-allocator will only take adjudicators at or above this score as voting panellists")
    verbose_name = _("Minimum adjudicator score to vote")
    section = draw_rules
    name = 'adj_min_voting_score'
    default = 1.5


@tournament_preferences_registry.register
class AdjConflictPenalty(IntegerPreference):
    help_text = _("Penalty applied by adjudicator auto-allocator for conflicts")
    verbose_name = _("Adjudicator conflict penalty")
    section = draw_rules
    name = 'adj_conflict_penalty'
    default = 1000000


@tournament_preferences_registry.register
class AdjHistoryPenalty(IntegerPreference):
    help_text = _("Penalty applied by adjudicator auto-allocator for history")
    verbose_name = _("Adjudicator history penalty")
    section = draw_rules
    name = 'adj_history_penalty'
    default = 10000


@tournament_preferences_registry.register
class PreformedPanelMismatchPenalty(IntegerPreference):
    help_text = _("Penality applied by preformed panel auto-allocator for importance mismatch")
    verbose_name = _("Importance mismatch penalty")
    section = draw_rules
    name = 'preformed_panel_mismatch_penalty'
    default = 10000000


@tournament_preferences_registry.register
class TeamInstitutionPenalty(IntegerPreference):
    help_text = _("Penalty applied by conflict avoidance method for teams seeing their own institution")
    verbose_name = _("Team institution penalty")
    section = draw_rules
    name = 'team_institution_penalty'
    default = 1


@tournament_preferences_registry.register
class TeamHistoryPenalty(IntegerPreference):
    help_text = _("Penalty applied by conflict avoidance method for teams seeing each other twice or more")
    verbose_name = _("Team history penalty")
    section = draw_rules
    name = 'team_history_penalty'
    default = 1000


@tournament_preferences_registry.register
class AvoidSameInstitution(BooleanPreference):
    help_text = _("If checked, the draw will try to avoid pairing teams against their own institution")
    verbose_name = _("Avoid same institution")
    section = draw_rules
    name = 'avoid_same_institution'
    default = True


@tournament_preferences_registry.register
class AvoidTeamHistory(BooleanPreference):
    help_text = _("If checked, the draw will try to avoid having teams see each other twice")
    verbose_name = _("Avoid team history")
    section = draw_rules
    name = 'avoid_team_history'
    default = True


@tournament_preferences_registry.register
class DrawOddBracket(ChoicePreference):
    help_text = _("How odd brackets are resolved (see documentation for further details)")
    verbose_name = _("Odd bracket resolution method")
    section = draw_rules
    name = 'draw_odd_bracket'
    choices = (
        ('pullup_top', _("Pull up from top")),
        ('pullup_bottom', _("Pull up from bottom")),
        ('pullup_middle', _("Pull up from middle")),
        ('pullup_random', _("Pull up at random")),
        ('intermediate', _("Intermediate brackets")),
        ('intermediate_bubble_up_down', _("Intermediate brackets with bubble-up-bubble-down")),
        ('intermediate1', _("Intermediate 1 (pre-allocated sides)")),
        ('intermediate2', _("Intermediate 2 (pre-allocated sides)")),
    )
    default = 'intermediate_bubble_up_down'


@tournament_preferences_registry.register
class DrawSideAllocations(ChoicePreference):
    help_text = _("How affirmative/negative positions are assigned (see documentation for further details)")
    verbose_name = _("Side allocations method")
    section = draw_rules
    name = 'draw_side_allocations'
    choices = (
        ('random', _("Random")),
        ('balance', _("Balance")),
        ('preallocated', _("Pre-allocated")),
        ('manual-ballot', _("Manually enter from ballot")),
    )
    default = 'balance'


@tournament_preferences_registry.register
class DrawPairingMethod(ChoicePreference):
    help_text = _("Slide: 1 vs 6, 2 vs 7, …. Fold: 1 vs 10, 2 vs 9, …. Adjacent: 1 vs 2, 3 vs 4, ….")
    verbose_name = _("Pairing method")
    section = draw_rules
    name = 'draw_pairing_method'
    choices = (
        ('slide', _("Slide")),
        ('fold', _("Fold")),
        ('random', _("Random")),
        ('adjacent', _("Adjacent")),
        ('fold_top_adjacent_rest', _("Fold top, adjacent rest")),
    )
    default = 'slide'


@tournament_preferences_registry.register
class DrawAvoidConflicts(ChoicePreference):
    help_text = _("Method used to try to avoid teams facing each other multiple times or their "
        "own institution (see documentation for further details)")
    verbose_name = _("Conflict avoidance method")
    section = draw_rules
    name = 'draw_avoid_conflicts'
    choices = (
        ('off', _("Off")),
        ('one_up_one_down', _("One-up-one-down")),
    )
    default = 'one_up_one_down'


@tournament_preferences_registry.register
class DrawPullupRestriction(ChoicePreference):
    help_text = _("If using pull-ups, restrict which teams can be pulled up. "
        "Two-team formats only. Has no effect on BP or intermediate brackets.")
    verbose_name = _("Pullup restriction")
    section = draw_rules
    name = 'draw_pullup_restriction'
    choices = (
        ('none', _("No restriction")),
        ('least_to_date', _("Choose from teams who have been pulled up the fewest times so far")),
    )
    default = 'none'


@tournament_preferences_registry.register
class BPPullupDistribution(ChoicePreference):
    help_text = _("In BP, how pullups are distributed. Only \"Anywhere\" is WUDC-compliant.")
    verbose_name = _("BP pullup distribution")
    section = draw_rules
    name = 'bp_pullup_distribution'
    choices = (
        ('anywhere', _("Anywhere in bracket")),
        ('one_room', _("All in the same room (not WUDC-compliant)")),
    )
    default = 'anywhere'


@tournament_preferences_registry.register
class BPPositionCost(ChoicePreference):
    help_text = _("In BP, which position cost function to use (see documentation for details)")
    verbose_name = _("BP position cost")
    section = draw_rules
    name = 'bp_position_cost'
    choices = (
        ('simple', _("Simple")),
        ('entropy', _("Rényi entropy")),
        ('variance', _("Population variance")),
    )
    default = 'entropy'


@tournament_preferences_registry.register
class BPRenyiOrder(FloatPreference):
    help_text = _("Rényi order α, if BP position cost uses Rényi entropy. "
                  "Shannon is α = 1, Hartley is α = 0, collision is α = 2. "
                  "See documentation for details.")
    verbose_name = _("Rényi order (BP)")
    section = draw_rules
    name = 'bp_renyi_order'
    default = 1.0
    field_kwargs = {'validators': [MinValueValidator(0.0)]}


@tournament_preferences_registry.register
class BPPositionCostExponent(FloatPreference):
    help_text = _("The BP position cost is raised to this power; higher exponents "
                  "bias towards resolving fewer large position imbalances over more "
                  "small ones. See documentation for details.")
    verbose_name = _("BP position cost exponent")
    section = draw_rules
    name = 'bp_position_cost_exponent'
    default = 4.0
    field_kwargs = {'validators': [MinValueValidator(0.0)]}


@tournament_preferences_registry.register
class BPAssignmentMethod(ChoicePreference):
    help_text = _("In BP, which method to use to solve the assignment problem. "
                  "Only Hungarian with preshuffling is WUDC-compliant.")
    verbose_name = _("BP assignment method")
    section = draw_rules
    name = 'bp_assignment_method'
    choices = (
        ('hungarian', _("Hungarian algorithm (not WUDC-compliant)")),
        ('hungarian_preshuffled', _("Hungarian algorithm with preshuffling")),
    )
    default = 'hungarian_preshuffled'


@tournament_preferences_registry.register
class SkipAdjCheckins(BooleanPreference):
    help_text = _("Automatically make all adjudicators available for all rounds")
    verbose_name = _("Skip adjudicator check-ins")
    section = draw_rules
    name = 'draw_skip_adj_checkins'
    default = False


@tournament_preferences_registry.register
class HidePanellistPosition(BooleanPreference):
    help_text = _("Hide panellist positions in the UI (and don't allocate them)")
    verbose_name = _("No panellist adjudicators")
    section = draw_rules
    name = 'no_panellist_position'
    default = False


@tournament_preferences_registry.register
class HideTraineePosition(BooleanPreference):
    help_text = _("Hide trainee positions in the UI (and don't allocate them)")
    verbose_name = _("No trainee adjudicators")
    section = draw_rules
    name = 'no_trainee_position'
    default = False

# ==============================================================================
feedback = Section('feedback', verbose_name=_("Feedback"))
# ==============================================================================


@tournament_preferences_registry.register
class MinimumAdjScore(FloatPreference):
    help_text = _("Minimum possible adjudicator score that can be given")
    verbose_name = _("Minimum adjudicator score")
    section = feedback
    name = 'adj_min_score'
    default = 0.0


@tournament_preferences_registry.register
class MaximumAdjScore(FloatPreference):
    help_text = _("Maximum possible adjudicator score that can be given")
    verbose_name = _("Maximum adjudicator score")
    section = feedback
    name = 'adj_max_score'
    default = 5.0


@tournament_preferences_registry.register
class FeedbackPaths(ChoicePreference):
    help_text = _("Used to inform available choices in the feedback forms for adjudicators (both online and printed) and feedback progress")
    verbose_name = _("Allow and expect feedback to be submitted by")
    section = feedback
    name = 'feedback_paths'
    choices = (
        ('minimal', _("Chairs on panellists and trainees")),
        ('with-p-on-c', _("Panellists on chairs, chairs on panellists and trainees")),
        ('all-adjs', _("All adjudicators (including trainees) on each other")),
    )
    default = 'with-p-on-c'


@tournament_preferences_registry.register
class FeedbackFromTeams(ChoicePreference):
    verbose_name = _("Expect feedback to be submitted by teams on")
    help_text = _("Used to inform available choices in the feedback forms for teams (both online and printed) and feedback progress; this option is used by, e.g., UADC")
    section = feedback
    name = 'feedback_from_teams'
    choices = (
        ('orallist', _("Orallist only (voting panellists permitted, with prompts to select orallist)")),
        ('all-adjs', _("All adjudicators in their panels (including trainees)")),
    )
    default = 'orallist'


@tournament_preferences_registry.register
class ShowUnexpectedFeedback(BooleanPreference):
    verbose_name = _("Show unexpected feedback submissions in participants pages")
    help_text = _("Displays unexpected feedback with a question mark symbol; only relevant if public participants and feedback progress are both enabled")
    section = feedback
    name = 'show_unexpected_feedback'
    default = True


@tournament_preferences_registry.register
class ShowUnaccredited(BooleanPreference):
    help_text = _("Show if an adjudicator is a trainee (unaccredited)")
    verbose_name = _("Show unaccredited")
    section = feedback
    name = 'show_unaccredited'
    default = False


@tournament_preferences_registry.register
class FeedbackIntroduction(StringPreference):
    help_text = _("Any explanatory text needed to introduce the feedback form")
    verbose_name = _("Feedback introduction/explanation")
    section = feedback
    name = 'feedback_introduction'
    default = ''
    field_kwargs = {'required': False}


# ==============================================================================
debate_rules = Section('debate_rules', verbose_name=_("Debate Rules"))
# ==============================================================================


@tournament_preferences_registry.register
class TeamsInDebate(ChoicePreference):
    help_text = _("Two-team format (e.g. Australs, WSDC) or British Parliamentary")
    verbose_name = _("Teams in debate")
    section = debate_rules
    name = 'teams_in_debate'
    choices = (
        ('two', _("Two-team format")),
        ('bp', _("British Parliamentary (four teams)")),
    )
    default = 'two'


@tournament_preferences_registry.register
class BallotsPerDebatePreliminary(ChoicePreference):
    help_text = _("Whether panels submit a ballot each or a single ballot for a debate during the preliminary rounds. Note: BP must use one per debate.")
    verbose_name = _("Ballots per debate, preliminary rounds")
    section = debate_rules
    name = 'ballots_per_debate_prelim'
    choices = (
        ('per-adj', _("One ballot per voting adjudicator")),
        ('per-debate', _("Consensus ballot (one ballot per debate)")),
    )
    default = 'per-adj'


@tournament_preferences_registry.register
class BallotsPerDebateElimination(ChoicePreference):
    help_text = _("Whether panels submit a ballot each or a single ballot for a debate during the elimination rounds. Note: BP must use one per debate.")
    verbose_name = _("Ballots per debate, elimination rounds")
    section = debate_rules
    name = 'ballots_per_debate_elim'
    choices = (
        ('per-adj', _("One ballot per voting adjudicator")),
        ('per-debate', _("Consensus ballot (one ballot per debate)")),
    )
    default = 'per-adj'


@tournament_preferences_registry.register
class SubstantiveSpeakers(IntegerPreference):
    help_text = _("How many substantive speakers on a team")
    verbose_name = _("Substantive speakers")
    section = debate_rules
    name = 'substantive_speakers'
    default = 3


@tournament_preferences_registry.register
class SideNames(ChoicePreference):
    help_text = _("What to call the teams")
    verbose_name = _("Side names")
    section = debate_rules
    name = 'side_names'
    choices = get_side_name_choices()
    default = 'aff-neg'


@tournament_preferences_registry.register
class ReplyScores(BooleanPreference):
    help_text = _("Whether this style features scored reply speeches")
    verbose_name = _("Reply scores")
    section = debate_rules
    name = 'reply_scores_enabled'
    default = True


@tournament_preferences_registry.register
class MotionVetoes(BooleanPreference):
    help_text = _("Enables the motion veto field on ballots, to track veto statistics")
    verbose_name = _("Motion vetoes")
    section = debate_rules
    name = 'motion_vetoes_enabled'
    default = True


# ==============================================================================
standings = Section('standings', verbose_name=_("Standings"))
# ==============================================================================


@tournament_preferences_registry.register
class StandingsMissedDebates(IntegerPreference):
    help_text = _("The number of substantive speeches a speaker can miss and still be on the speaker tab (-1 means no limit)")
    verbose_name = _("Speeches missable for standings eligibility")
    section = standings
    name = 'standings_missed_debates'
    default = -1


@tournament_preferences_registry.register
class StandingsMissedReplies(IntegerPreference):
    help_text = _("The number of reply speeches a speaker can miss and still be on the replies tab (-1 means no limit)")
    verbose_name = _("Replies missable for standings eligibility")
    section = standings
    name = 'standings_missed_replies'
    default = -1


@tournament_preferences_registry.register
class TeamStandingsPrecedence(MultiValueChoicePreference):
    help_text = _("Metrics to use to rank teams (see documentation for further details)")
    verbose_name = _("Team standings precedence")
    section = standings
    name = 'team_standings_precedence'
    choices = TeamStandingsGenerator.get_metric_choices()
    nfields = 8
    allow_empty = True
    default = ['wins', 'speaks_avg']

    def validate(self, value):
        super().validate(value)

        # Check that non-repeatable metrics aren't listed twice
        classes = [TeamStandingsGenerator.metric_annotator_classes[metric] for metric in value]
        duplicates = [c for c in classes if c.repeatable is False and classes.count(c) > 1]
        if duplicates:
            duplicates_str = ", ".join(list(set(force_text(c.name) for c in duplicates)))
            raise ValidationError(_("The following metrics can't be listed twice: "
                    "%(duplicates)s") % {'duplicates': duplicates_str})

        # Check that who-beat-whom isn't listed first
        if value[0] in ["wbw", "wbwd"]:
            raise ValidationError(_("Who-beat-whom can't be listed as the first metric"))


@tournament_preferences_registry.register
class TeamStandingsExtraMetrics(MultiValueChoicePreference):
    help_text = _("Metrics to calculate, but not used to rank teams")
    verbose_name = _("Team standings extra metrics")
    section = standings
    name = 'team_standings_extra_metrics'
    choices = TeamStandingsGenerator.get_metric_choices(ranked_only=False)
    nfields = 5
    allow_empty = True
    default = []


@tournament_preferences_registry.register
class SpeakerStandingsPrecedence(MultiValueChoicePreference):
    help_text = _("Metrics to use to rank speakers (see documentation for further details)")
    verbose_name = _("Speaker standings precedence")
    section = standings
    name = 'speaker_standings_precedence'
    choices = SpeakerStandingsGenerator.get_metric_choices()
    nfields = 4
    allow_empty = True
    default = ['average']

    def validate(self, value):
        super().validate(value)

        # Check that non-repeatable metrics aren't listed twice
        classes = [SpeakerStandingsGenerator.metric_annotator_classes[metric] for metric in value]
        duplicates = [c for c in classes if c.repeatable is False and classes.count(c) > 1]
        if duplicates:
            duplicates_str = ", ".join(list(set(force_text(c.name) for c in duplicates)))
            raise ValidationError(_("The following metrics can't be listed twice: "
                    "%(duplicates)s") % {'duplicates': duplicates_str})


@tournament_preferences_registry.register
class SpeakerStandingsExtraMetrics(MultiValueChoicePreference):
    help_text = _("Metrics to calculate, but not used to rank speakers")
    verbose_name = _("Speaker standings extra metrics")
    section = standings
    name = 'speaker_standings_extra_metrics'
    choices = SpeakerStandingsGenerator.get_metric_choices(ranked_only=False)
    nfields = 5
    allow_empty = True
    default = ['stdev', 'count']


# ==============================================================================
tab_release = Section('tab_release', verbose_name=_("Tab Release"))
# ==============================================================================


@tournament_preferences_registry.register
class TeamTabReleased(BooleanPreference):
    help_text = _("Enables public display of the team tab. Intended for use after the tournament.")
    verbose_name = _("Release team tab to public")
    section = tab_release
    name = 'team_tab_released'
    default = False


@tournament_preferences_registry.register
class TeamTabReleaseLimit(IntegerPreference):
    help_text = _("Only show scores for the top X teams in the public tab (set to 0 to show all teams).")
    verbose_name = _("Top teams cutoff")
    section = tab_release
    name = 'team_tab_limit'
    default = 0


@tournament_preferences_registry.register
class SpeakerTabReleased(BooleanPreference):
    help_text = _("Enables public display of the speaker tab. Intended for use after the tournament.")
    verbose_name = _("Release speaker tab to public")
    section = tab_release
    name = 'speaker_tab_released'
    default = False


@tournament_preferences_registry.register
class SpeakerTabReleaseLimit(IntegerPreference):
    help_text = _("Only show scores for the top X speakers in the public tab (set to 0 to show all speakers).")
    verbose_name = _("Top speakers cutoff")
    section = tab_release
    name = 'speaker_tab_limit'
    default = 0


@tournament_preferences_registry.register
class RepliesTabReleased(BooleanPreference):
    help_text = _("Enables public display of the replies tab. Intended for use after the tournament.")
    verbose_name = _("Release replies tab to public")
    section = tab_release
    name = 'replies_tab_released'
    default = False


@tournament_preferences_registry.register
class RepliesTabReleaseLimit(IntegerPreference):
    help_text = _("Only show scores for the top X repliers in the public tab (set to 0 to show all repliers).")
    verbose_name = _("Top replies cutoff")
    section = tab_release
    name = 'replies_tab_limit'
    default = 0


@tournament_preferences_registry.register
class BreakCategoryTabsReleased(BooleanPreference):
    help_text = "Enables public display of tabs for teams in each break category. Intended for use after the tournament."
    verbose_name = "Release break (team) category tabs to public"
    section = tab_release
    name = "break_category_tabs_released"
    default = False


@tournament_preferences_registry.register
class SpeakerCategoryTabsReleased(BooleanPreference):
    help_text = "Enables public display of those speaker category tabs that are marked to be public. Intended for use after the tournament."
    verbose_name = "Release speaker category tabs to public"
    section = tab_release
    name = "speaker_category_tabs_released"
    default = False


@tournament_preferences_registry.register
class MotionTabReleased(BooleanPreference):
    help_text = _("Enables public display of all motions and win/loss/selection information. "
                  "This includes all motions — whether they have been marked as released or not. "
                  "Intended for use after the tournament.")
    verbose_name = _("Release motions tab to public")
    section = tab_release
    name = 'motion_tab_released'
    default = False


@tournament_preferences_registry.register
class AdjudicatorsTabRelease(BooleanPreference):
    help_text = _("Enables public display of the feedback scores of all adjudicators")
    verbose_name = _("Release adjudicator tab to public")
    section = tab_release
    name = 'adjudicators_tab_released'
    default = False


@tournament_preferences_registry.register
class AdjudicatorsTabShows(ChoicePreference):
    help_text = _("What (if released) the adjudicator tab shows")
    verbose_name = _("Adjudicator tab displays")
    section = tab_release
    name = 'adjudicators_tab_shows'
    choices = (
        ('test', _("Only shows test score")),
        ('final', _("Only shows final score")),
        ('all', _("Shows test, final, and per-round scores")),
    )
    default = 'final'


@tournament_preferences_registry.register
class BallotsReleased(BooleanPreference):
    help_text = _("Enables public display of every adjudicator's ballot. Intended for use after the tournament.")
    verbose_name = _("Release ballots to public")
    section = tab_release
    name = 'ballots_released'
    default = False


@tournament_preferences_registry.register
class AllResultsReleased(BooleanPreference):
    help_text = _("This releases all the results for all rounds (including silent and break rounds). Do so only after the tournament is finished!")
    verbose_name = _("Release all round results to public")
    section = tab_release
    name = 'all_results_released'
    default = False


# ==============================================================================
data_entry = Section('data_entry', verbose_name=_("Data Entry"))
# ==============================================================================


@tournament_preferences_registry.register
class ParticipantBallotSubmissions(ChoicePreference):
    help_text = _("Whether adjudicators can submit ballots themselves, and how they do so")
    verbose_name = _("Ballot submissions from adjudicators")
    section = data_entry
    name = 'participant_ballots'
    choices = (
        ('off', _("Disabled (tab staff only)")),
        ('private-urls', _("Use private URLs")),
        ('public', _("Use publicly accessible form")),
    )
    default = 'off'


@tournament_preferences_registry.register
class ParticipantFeedbackSubmissions(ChoicePreference):
    help_text = _("Whether participants can submit feedback themselves, and how they do so")
    verbose_name = _("Feedback submissions from participants")
    section = data_entry
    name = 'participant_feedback'
    choices = (
        ('off', _("Disabled (tab staff only)")),
        ('private-urls', _("Use private URLs")),
        ('public', _("Use publicly accessible form")),
    )
    default = 'off'


@tournament_preferences_registry.register
class PublicUsePassword(BooleanPreference):
    help_text = _("If checked, users must enter a password when submitting public feedback and ballots")
    verbose_name = _("Require password for submission")
    section = data_entry
    name = 'public_use_password'
    default = False


@tournament_preferences_registry.register
class PublicPassword(StringPreference):
    help_text = _("Value of the password required for public submissions, if passwords are required")
    verbose_name = _("Password for public submission")
    section = data_entry
    name = 'public_password'
    default = 'Enter Password'


@tournament_preferences_registry.register
class DisableBallotConfirmation(BooleanPreference):
    help_text = _("Bypasses double checking by setting ballots to be automatically confirmed")
    verbose_name = _("Bypass double checking")
    section = data_entry
    name = 'disable_ballot_confirms'
    default = False


@tournament_preferences_registry.register
class EnableBlindBallotConfirmation(BooleanPreference):
    help_text = _("Requires scores of draft ballot to be re-entered during confirmation (as a more stringent check)")
    verbose_name = _("Enforce blind confirmations")
    section = data_entry
    name = 'enable_blind_checks'
    default = False


@tournament_preferences_registry.register
class EnableMotions(BooleanPreference):
    help_text = _("If checked, ballots require a motion to be entered")
    verbose_name = _("Enable motions")
    section = data_entry
    name = 'enable_motions'
    default = True


@tournament_preferences_registry.register
class AssistantAccess(ChoicePreference):
    help_text = _("Whether assistants can access pages that can reveal matchups "
                  "and motions ahead of public release (these pages are useful for "
                  "displaying draws/motions to the public and for printing ballots).")
    verbose_name = _("Assistant user access")
    section = data_entry
    name = 'assistant_access'
    default = 'all_areas'
    choices = (
        ('all_areas', _("All areas (results entry, draw display, and motions)")),
        ('results_draw', _("Just results entry and draw display")),
        ('results_only', _("Only results entry")),
    )


@tournament_preferences_registry.register
class CheckInParticipantSubmit(BooleanPreference):
    help_text = _("Whether participants can check themselves in/out through their private URL.")
    verbose_name = _("Participant self-checkin")
    section = data_entry
    name = 'public_checkins_submit'
    default = False


@tournament_preferences_registry.register
class CheckInWindowPeople(FloatPreference):
    help_text = _("The amount of time (in hours) before a speaker or adjudicator's check-in event expires")
    section = data_entry
    name = 'checkin_window_people'
    verbose_name = _("Check-In Window (People)")
    default = 12.0


@tournament_preferences_registry.register
class CheckInWindowVenues(FloatPreference):
    help_text = _("The amount of time (in hours) before a venue's check-in event expires")
    section = data_entry
    name = 'checkin_window_venues'
    verbose_name = _("Check-In Window (Venues)")
    default = 2.0


@tournament_preferences_registry.register
class BallotsConfirmDigits(BooleanPreference):
    help_text = _("Whether the printed scoresheets should show the 'circle digits' prompt to help check bad handwriting")
    verbose_name = _("Ballot Digit Checks")
    section = data_entry
    name = 'ballots_confirm_digits'
    default = True


@tournament_preferences_registry.register
class BallotsHideMotions(BooleanPreference):
    help_text = _("Whether the printed scoresheets should hide the text of motions (even if they have been entered and released)")
    verbose_name = _("Ballot Hide Motions")
    section = data_entry
    name = 'ballots_hide_motions'
    default = False


@tournament_preferences_registry.register
class ScoreReturnLocation(StringPreference):
    help_text = _("The location to return scoresheets to, printed on pre-printed ballots. Set to 'TBA' to hide.")
    verbose_name = _("Score return location")
    section = data_entry
    name = 'score_return_location'
    default = 'TBA'


@tournament_preferences_registry.register
class FeedbackReturnLocation(StringPreference):
    help_text = _("The location to return feedback to, printed on pre-printed feedback forms. Set to 'TBA' to hide.")
    verbose_name = _("Feedback return location")
    section = data_entry
    name = 'feedback_return_location'
    default = 'TBA'


# ==============================================================================
public_features = Section('public_features', verbose_name=_("Public Features"))
# ==============================================================================


@tournament_preferences_registry.register
class PublicParticipants(BooleanPreference):
    help_text = _("Enables the public page listing all participants in the tournament")
    verbose_name = _("Enable public view of participants list")
    section = public_features
    name = 'public_participants'
    default = False


@tournament_preferences_registry.register
class PublicInstitutionsList(BooleanPreference):
    help_text = _("Enables the public page listing all institutions in the tournament")
    verbose_name = _("Enable public view of institutions list")
    section = public_features
    name = 'public_institutions_list'
    default = False


@tournament_preferences_registry.register
class PublicDiversity(BooleanPreference):
    help_text = _("Enables the public page listing diversity statistics")
    verbose_name = _("Enable public view of diversity info")
    section = public_features
    name = 'public_diversity'
    default = False


@tournament_preferences_registry.register
class PublicCheckinStatuses(BooleanPreference):
    help_text = _("Enables the public page showing checkin statuses for individuals, institutions, and teams")
    verbose_name = _("Enable public view of the checkin statuses")
    section = public_features
    name = 'public_checkins'
    default = False


@tournament_preferences_registry.register
class PublicBreakCategories(BooleanPreference):
    help_text = _("If the participants list is enabled, displays break category eligibility on that page")
    verbose_name = _("Show break categories on participants page")
    section = public_features
    name = 'public_break_categories'
    default = False


@tournament_preferences_registry.register
class PublicSideAllocations(BooleanPreference):
    help_text = _("Enables the public page listing pre-allocated sides")
    verbose_name = _("Show pre-allocated sides to public")
    section = public_features
    name = 'public_side_allocations'
    default = False


@tournament_preferences_registry.register
class PublicDraw(ChoicePreference):
    help_text = _("Enables the public page showing released draws")
    verbose_name = _("Enable public view of draw")
    section = public_features
    name = 'public_draw'
    choices = (
        ('off', _("Disabled")),
        ('current', _("Show a single page for the current round's draw")),
        ('all-released', _("Show individual pages for all released draws")),
    )
    default = 'off'


@tournament_preferences_registry.register
class PublicResults(BooleanPreference):
    help_text = _("Enables the public page showing results of non-silent rounds")
    verbose_name = _("Enable public view of results")
    section = public_features
    name = 'public_results'
    default = False


@tournament_preferences_registry.register
class PublicMotions(BooleanPreference):
    help_text = _("Enables the public page showing motions that have been explicitly released to the public")
    verbose_name = _("Enable public view of motions")
    section = public_features
    name = 'public_motions'
    default = False


@tournament_preferences_registry.register
class PublicTeamStandings(BooleanPreference):
    help_text = _("Enables the public page showing team standings, showing wins only (not speaker scores or ranking)")
    verbose_name = _("Enable public view of team standings")
    section = public_features
    name = 'public_team_standings'
    default = False


@tournament_preferences_registry.register
class PublicRecordPages(BooleanPreference):
    help_text = _("Enables the public page for each team and adjudicator showing their records")
    verbose_name = _("Enable public record pages")
    section = public_features
    name = 'public_record'
    default = True


@tournament_preferences_registry.register
class PublicBreakingTeams(BooleanPreference):
    help_text = _("Enables the public page showing the team breaks. Intended for use after the break announcement.")
    verbose_name = _("Release team breaks to public")
    section = public_features
    name = 'public_breaking_teams'
    default = False


@tournament_preferences_registry.register
class PublicBreakingAdjs(BooleanPreference):
    help_text = _("Enables the public page showing breaking adjudicators. Intended for use after the break announcement.")
    verbose_name = _("Release adjudicators break to public")
    section = public_features
    name = 'public_breaking_adjs'
    default = False


@tournament_preferences_registry.register
class FeedbackProgress(BooleanPreference):
    help_text = _("Enables the public page detailing who has unsubmitted feedback")
    verbose_name = _("Enable public view of unsubmitted feedback")
    section = public_features
    name = 'feedback_progress'
    default = False


@tournament_preferences_registry.register
class TournamentStaff(LongStringPreference):
    help_text = _("List of tournament staff, to be displayed on the tournament home page. Leave this blank or with the default text if you want to not show this information.")
    verbose_name = _("Tournament staff")
    section = public_features
    name = 'tournament_staff'
    default = ""
    widget = SummernoteWidget(attrs={'height': 150})
    field_kwargs = {'required': False}


@tournament_preferences_registry.register
class WelcomeMessage(LongStringPreference):
    help_text = _("Message to be displayed on the tournament home page")
    verbose_name = _("Welcome message")
    section = public_features
    name = 'welcome_message'
    default = ""
    widget = SummernoteWidget
    field_kwargs = {'required': False}


# ==============================================================================
ui_options = Section('ui_options', verbose_name=_("UI Options"))
# ==============================================================================


@tournament_preferences_registry.register
class ShowSplittingAdjudicators(BooleanPreference):
    help_text = _("If showing results to public, show splitting adjudicators in them")
    verbose_name = _("Show splitting adjudicators")
    name = 'show_splitting_adjudicators'
    section = ui_options
    default = False


@tournament_preferences_registry.register
class ShowMotionsInResults(BooleanPreference):
    help_text = _("If showing results to public, show which motions were selected in the record")
    verbose_name = _("Show motions in results")
    section = ui_options
    name = 'show_motions_in_results'
    default = False


@tournament_preferences_registry.register
class TeamCodeNames(ChoicePreference):
    help_text = _("Whether and how to use code names for teams")
    verbose_name = _("Team code names")
    section = ui_options
    name = 'team_code_names'
    default = 'off'
    choices = (
        ('off',                 _("Do not use code names")),
        ('all-tooltips',        _("Use real names everywhere, and show code names in tooltips")),
        ('admin-tooltips-code', _("Use code names for public; real names with code names in "
                                  "tooltips for admins")),
        ('admin-tooltips-real', _("Use code names for public; code names with real names in "
                                  "tooltips for admins")),
        ('everywhere',          _("Use code names everywhere; do not use tooltips (real names show in some admin views)")),
    )


@tournament_preferences_registry.register
class ShowEmoji(BooleanPreference):
    help_text = _("Display team emoji in the public and admin interfaces")
    verbose_name = _("Show emoji")
    section = ui_options
    name = 'show_emoji'
    default = True


@tournament_preferences_registry.register
class ShowTeamInstitutions(BooleanPreference):
    help_text = _("In tables listing teams, adds a column showing their institutions")
    verbose_name = _("Show team institutions")
    section = ui_options
    name = 'show_team_institutions'
    default = True


@tournament_preferences_registry.register
class ShowAdjudicatorInstitutions(BooleanPreference):
    help_text = _("In tables listing adjudicators, adds a column showing their institutions")
    verbose_name = _("Show adjudicator institutions")
    section = ui_options
    name = 'show_adjudicator_institutions'
    default = True


@tournament_preferences_registry.register
class ShowSpeakersInDraw(BooleanPreference):
    help_text = _("Enables a hover element on every team's name showing that team's speakers")
    verbose_name = _("Show speakers in draw")
    section = ui_options
    name = 'show_speakers_in_draw'
    default = True


@tournament_preferences_registry.register
class PublicMotionsOrder(ChoicePreference):
    help_text = _("Order in which are listed by round in the public view")
    verbose_name = _("Order to display motions")
    section = ui_options
    name = 'public_motions_order'
    choices = (
        ('forward', _("Earliest round first")),
        ('reverse', _("Latest round first")),
    )
    default = 'reverse'


@tournament_preferences_registry.register
class ShowIntroductionToAllocationUI(BooleanPreference):
    help_text = _("Show an introduction screen when loading the allocation interface (this will automatically uncheck whenever the screen is shown)")
    verbose_name = _("Show allocation UI intro")
    section = ui_options
    name = 'show_allocation_intro'
    default = True

# ==============================================================================
league_options = Section('league_options', verbose_name=_("League Options"))
# ==============================================================================


@tournament_preferences_registry.register
class PublicDivisions(BooleanPreference):
    help_text = _("Enables public interface to see divisions")
    verbose_name = _("Show divisions to public")
    section = league_options
    name = 'public_divisions'
    default = False


@tournament_preferences_registry.register
class EnableDivisions(BooleanPreference):
    help_text = _("Enables the sorting and display of teams into divisions")
    verbose_name = _("Enable divisions")
    section = league_options
    name = 'enable_divisions'
    default = False


@tournament_preferences_registry.register
class EnablePostponements(BooleanPreference):
    help_text = _("Enables debates to have their status set to postponed")
    verbose_name = _("Enable postponements")
    section = league_options
    name = 'enable_postponements'
    default = False


@tournament_preferences_registry.register
class EnableForfeits(BooleanPreference):
    help_text = _("Allows debates to be marked as wins by forfeit")
    verbose_name = _("Enable forfeits")
    section = league_options
    name = 'enable_forfeits'
    default = False


@tournament_preferences_registry.register
class HideAdjudicators(BooleanPreference):
    help_text = _("Hides the adjudicators in public views of the draw")
    verbose_name = _("Mask adjudicators")
    section = league_options
    name = 'hide_adjudicators'
    default = False


@tournament_preferences_registry.register
class EnableDivisionMotions(BooleanPreference):
    help_text = _("Enables assigning motions to a division")
    verbose_name = _("Enable division motions")
    section = league_options
    name = 'enable_division_motions'
    default = False


@tournament_preferences_registry.register
class MinimumDivisionSize(IntegerPreference):
    help_text = _("Smallest allowed size for a division")
    verbose_name = _("Minimum division size")
    section = league_options
    name = 'minimum_division_size'
    default = 5


@tournament_preferences_registry.register
class IdealDivisionSize(IntegerPreference):
    help_text = _("Ideal size for a division")
    verbose_name = _("Ideal division size")
    section = league_options
    name = 'ideal_division_size'
    default = 6


@tournament_preferences_registry.register
class MaximumDivisionSize(IntegerPreference):
    help_text = _("Largest allowed size for a division")
    verbose_name = _("Maximum division size")
    section = league_options
    name = 'maximum_division_size'
    default = 8


@tournament_preferences_registry.register
class EnableFlaggedMotions(BooleanPreference):
    help_text = _("Allow particular motions to be flagged as contentious")
    verbose_name = _("Enable flagged motions")
    section = league_options
    name = 'enable_flagged_motions'
    default = False


@tournament_preferences_registry.register
class EnableAdjNotes(BooleanPreference):
    help_text = _("Enables a general-purpose notes field for adjudicators")
    verbose_name = _("Enable adjudicator notes")
    section = league_options
    name = 'enable_adj_notes'
    default = False


@tournament_preferences_registry.register
class EnableVenueTimes(BooleanPreference):
    help_text = _("Enables specific dates and times to be set for debates")
    verbose_name = _("Enable debate scheduling")
    section = league_options
    name = 'enable_debate_scheduling'
    default = False


@tournament_preferences_registry.register
class ShareAdjs(BooleanPreference):
    help_text = 'Use shared adjudicators (those without a set tournament) in this tournament'
    verbose_name = _("Share adjudicators")
    section = league_options
    name = 'share_adjs'
    default = False


@tournament_preferences_registry.register
class ShareVenues(BooleanPreference):
    help_text = 'Use shared venues (those without a set tournament) in this tournament'
    verbose_name = _("Share venues")
    section = league_options
    name = 'share_venues'
    default = False


@tournament_preferences_registry.register
class DeriveVenueFromDivison(BooleanPreference):
    help_text = 'Don\'t show individual venue names in public draws; instead show the division\'s Venue Category'
    verbose_name = _("Use division venue categories")
    section = league_options
    name = 'division_venues'
    default = False


@tournament_preferences_registry.register
class DuplicateAdjs(BooleanPreference):
    help_text = _("If unchecked, adjudicators can only be given one room per round")
    verbose_name = _("Allow adjudicators to be allocated to multiple rooms")
    section = league_options
    name = 'duplicate_adjs'
    default = False


@tournament_preferences_registry.register
class AdjAllocationConfirmations(BooleanPreference):
    help_text = _("Allow links to be sent to adjudicators that allow them to confirm shifts")
    verbose_name = _("Adjudicator allocation confirmations")
    section = league_options
    name = 'allocation_confirmations'
    default = False


@tournament_preferences_registry.register
class EnableCrossTournamentDrawPages(BooleanPreference):
    help_text = _("Enables pages that show draws across tournaments (ie by institution)")
    verbose_name = _("Public cross draw pages")
    section = league_options
    name = 'enable_mass_draws'
    default = False


# ==============================================================================
email = Section('email', verbose_name=_("Notifications"))
# ==============================================================================


@tournament_preferences_registry.register
class ReplyToEmailName(StringPreference):
    help_text = _("The name of the organizer tasked with managing emails (in case of replies)")
    verbose_name = _("Reply-to name")
    section = email
    name = 'reply_to_name'
    default = "Tabulation Team"


@tournament_preferences_registry.register
class ReplyToEmailAddress(StringPreference):
    help_text = _("The email address for handling replies")
    verbose_name = _("Reply-to address")
    section = email
    name = 'reply_to_address'
    default = ""


@tournament_preferences_registry.register
class EmailWebhookKey(StringPreference):
    help_text = _("A secret key to accept email status events")
    verbose_name = _("Email status secret key")
    section = email
    name = 'email_hook_key'
    default = ""
    required = False
    field_kwargs = {'validators': [validate_slug]}


@tournament_preferences_registry.register
class EnableEmailBallotReceipts(BooleanPreference):
    help_text = _("Enables a copy of judges' ballots to be automatically sent to them (by email) after they are entered in Tabbycat (for confirmation or checking)")
    verbose_name = _("Ballot receipts")
    section = email
    name = 'enable_ballot_receipts'
    default = False


@tournament_preferences_registry.register
class BallotEmailSubjectLine(StringPreference):
    help_text = _("The subject line for emails sent to adjudicators with their submitted ballot. "
                  "Use '{{ DEBATE }}' as a placeholder for the associated debate")
    verbose_name = _("Ballot receipt subject line")
    section = email
    name = 'ballot_email_subject'
    default = "Your ballot for {{ DEBATE }} has been received"


@tournament_preferences_registry.register
class BallotEmailMessageBody(LongStringPreference):
    help_text = _("The message body for emails sent to adjudicators with their submitted ballot.")
    verbose_name = _("Ballot receipt message")
    section = email
    name = 'ballot_email_message'
    default = ("<p>Hi {{ USER }},</p>"
        "<p>Your ballot for {{ DEBATE }} has been successfully received, with these scores:</p>"
        "{{ SCORES }}"
        "<p>If there are any problems, please contact the tab team.</p>")
    widget = SummernoteWidget


# -----
# Email-related but unattached for use in separate inline forms
# -----

@tournament_preferences_registry.register
class PointsEmailSubjectLine(StringPreference):
    help_text = _("The subject line for emails sent to speakers with their team points.")
    verbose_name = _("Team points subject line")
    name = 'team_points_email_subject'
    default = "Your current number of wins after {{ ROUND }} for {{ TEAM }} ({{ TOURN }}): {{ POINTS }}"


@tournament_preferences_registry.register
class PointsEmailMessageBody(LongStringPreference):
    help_text = _("The message body for emails sent to speakers with their team points.")
    verbose_name = _("Team points message")
    name = 'team_points_email_message'
    default = ("<p>Hi {{ USER }},</p>"
        "After {{ ROUND }}, your team ({{ TEAM }}) currently has <strong>{{ POINTS }}</strong> wins in the {{ TOURN }}.</p>"
        "<p>Current Standings: <a href='{{ URL }}'>{{ URL }}</a></p>")


@tournament_preferences_registry.register
class AdjudicatorDrawNotificationSubject(StringPreference):
    help_text = _("The subject-line for emails sent to adjudicators with their assignments.")
    verbose_name = _("Adjudicator draw subject line")
    name = 'adj_email_subject'
    default = "Your assigned debate for {{ ROUND }}: {{ VENUE }}"


@tournament_preferences_registry.register
class AdjudicatorDrawNotificationMessage(LongStringPreference):
    help_text = _("The message body for emails sent to adjudicators with their assignments.")
    verbose_name = _("Adjudicator draw message")
    name = 'adj_email_message'
    default = ("<p>Hi {{ USER }},</p>"
        "<p>You have been assigned as <strong>{{ POSITION }}</strong> adjudicator for {{ ROUND }} in <strong>{{ VENUE }}</strong> with the following panel: {{ PANEL }}</p>"
        "<p>The debate is between these teams: {{ DRAW }}</p>")
<<<<<<< HEAD
=======


@tournament_preferences_registry.register
class TeamDrawNotificationSubject(StringPreference):
    help_text = _("The subject-line for emails sent to teams with their draw.")
    verbose_name = _("Team draw subject line")
    name = 'team_draw_email_subject'
    default = "Your assigned debate for {{ ROUND }}: {{ VENUE }}"


@tournament_preferences_registry.register
class AdjudicatorDrawNotificationMessage(LongStringPreference):
    help_text = _("The message body for emails sent to teams with their draw.")
    verbose_name = _("Team draw message")
    name = 'team_draw_email_message'
    default = ("<p>Hi {{ USER }},</p>"
        "<p>Your team {{ TEAM }}  is the <strong>{{ SIDE }}</strong> for {{ ROUND }} in <strong>{{ VENUE }}</strong>.</p>"
        "<p>You are against: {{ DRAW }}</p>"
        "<p>Members of the panel: {{ PANEL }}</p>")
>>>>>>> cca3dd47


@tournament_preferences_registry.register
class PrivateUrlEmailSubject(StringPreference):
    help_text = _("The subject-line for emails sent to participants with their private URLs.")
    verbose_name = _("Private URL notification subject line")
    name = 'url_email_subject'
    default = "Your personal private URL for {{ TOURN }}"


@tournament_preferences_registry.register
class PrivateUrlEmailMessage(LongStringPreference):
    help_text = _("The message body for emails sent to participants with their private URLs.")
    verbose_name = _("Private URL notification message")
    name = 'url_email_message'
    default = ("<p>Hi {{ USER }},</p>"
        "<p>At {{ TOURN }}, we are using an online tabulation system. You can submit "
        "your ballots and/or feedback at the following URL. This URL is unique to you — do not share it with "
        "anyone, as anyone who knows it can submit forms on your behalf. This URL "
        "will not change throughout this tournament, so we suggest bookmarking it.</p>"
        "<p>Your personal private URL is:<br />"
        "<a href='{{ URL }}'>{{ URL }}</a></p>")


@tournament_preferences_registry.register
class MotionReleaseEmailSubject(StringPreference):
    help_text = _("The subject-line for emails sent to participants on motion release.")
    verbose_name = _("Motion release notification subject line")
    name = 'motion_email_subject'
    default = "Motions for {{ ROUND }}"


@tournament_preferences_registry.register
class MotionReleaseEmailMessage(LongStringPreference):
    help_text = _("The message body for emails sent to participants on motion release.")
    verbose_name = _("Motion release notification message")
    name = 'motion_email_message'
    default = ("<p>The motion(s) for {{ ROUND }} are:</p>"
        "{{ MOTIONS }}")


@tournament_preferences_registry.register
class TeamNameEmailSubject(StringPreference):
    help_text = _("The subject-line for emails sent to participants informing them of their team registration.")
    verbose_name = _("Team registration notification subject line")
    name = 'team_email_subject'
    default = "Registration for {{ SHORT }}"


@tournament_preferences_registry.register
class TeamNameEmailMessage(LongStringPreference):
    help_text = _("The message body for emails sent to participants informing them of their team registration.")
    verbose_name = _("Team registration notification message")
    name = 'team_email_message'
    default = ("<p>Hi {{ USER }},</p>"
        "<p>You are registered as <strong>{{ LONG }}</strong> in {{ TOURN }} with {{ SPEAKERS }}.</p>")<|MERGE_RESOLUTION|>--- conflicted
+++ resolved
@@ -1406,8 +1406,6 @@
     default = ("<p>Hi {{ USER }},</p>"
         "<p>You have been assigned as <strong>{{ POSITION }}</strong> adjudicator for {{ ROUND }} in <strong>{{ VENUE }}</strong> with the following panel: {{ PANEL }}</p>"
         "<p>The debate is between these teams: {{ DRAW }}</p>")
-<<<<<<< HEAD
-=======
 
 
 @tournament_preferences_registry.register
@@ -1427,7 +1425,6 @@
         "<p>Your team {{ TEAM }}  is the <strong>{{ SIDE }}</strong> for {{ ROUND }} in <strong>{{ VENUE }}</strong>.</p>"
         "<p>You are against: {{ DRAW }}</p>"
         "<p>Members of the panel: {{ PANEL }}</p>")
->>>>>>> cca3dd47
 
 
 @tournament_preferences_registry.register
