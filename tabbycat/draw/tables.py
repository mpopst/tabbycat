from itertools import islice, zip_longest

from django.utils.html import format_html
from django.utils.translation import gettext as _
from django.utils.translation import gettext_lazy
from participants.utils import get_side_history
from standings.templatetags.standingsformat import metricformat, rankingformat
from tournaments.utils import get_side_name
from utils.tables import TabbycatTableBuilder

from .generator.bphungarian import BPHungarianDrawGenerator
from .utils import annotate_npullups


class BaseDrawTableBuilder(TabbycatTableBuilder):

    def __init__(self, *args, **kwargs):
        super().__init__(*args, **kwargs)
        self.side_history_separator = " " if self.tournament.pref('teams_in_debate') == 'bp' else " / "

    def highlight_rows_by_column_value(self, column):
        highlighted_rows = [i for i in range(1, len(self.data))
                if self.data[i][column] != self.data[i-1][column]]
        for i in highlighted_rows:
            self.data[i] = [self._convert_cell(cell) for cell in self.data[i]]
            for cell in self.data[i]:
                cell['class'] = cell.get('class', '') + ' highlight-row'

    def _prepend_side_header(self, side, name, abbr, text_only=False):
        # Translators: e.g. "Affirmative: Rank", "Government: Draw strength",
        # "Opening government: Total speaker score", "Closing opposition: Number of firsts"
        tooltip = _("%(side_name)s: %(metric_name)s") % {
            'side_name': get_side_name(self.tournament, side, 'full'),
            'metric_name': name.capitalize(),
        }
        tooltip = tooltip.capitalize()
        key = format_html("{}<br>{}", get_side_name(self.tournament, side, 'abbr'), abbr)

        # Never use icons in this type of column, because we need to differentiate between sides
        header = {
            'key': key,  # no need to translate
            'tooltip': tooltip,
            'text': abbr if text_only else key
        }

        return header

    def _side_history_by_team(self, side_histories, teams):
        """Given a list of side histories (returned by get_side_history()),
        returns cells that can be used to show the side history for each team
        in `teams`."""
        # Note that the spaces used in the separator are nonbreaking spaces, not normal spaces
        return [{'text': self.side_history_separator.join(map(str, side_histories[team.id]))}
                for team in teams]


class PublicDrawTableBuilder(BaseDrawTableBuilder):

    def add_debate_team_columns(self, debates, highlight=[]):
        all_sides_confirmed = all(debate.sides_confirmed for debate in debates)  # should already be fetched

        for i, side in enumerate(self.tournament.sides, start=1):
            side_name = get_side_name(self.tournament, side, 'full')

            team_data = []
            for debate, hl in zip_longest(debates, highlight):
                team = debate.get_team(side)
                subtext = None if (all_sides_confirmed or not debate.sides_confirmed) else side_name
                team_data.append(self._team_cell(team, subtext=subtext, hide_emoji=False, highlight=team == hl))

<<<<<<< HEAD
            title = side_abbr if all_sides_confirmed else _("Team %(num)d") % {'num': i}
            header = {'key': side, 'title': title}
            self.add_column(header, team_data)
=======
            key = side_name if all_sides_confirmed else _("Team %(num)d") % {'num': i}
            self.add_column(key, team_data)
>>>>>>> c42ee354


class AdminDrawTableBuilder(PublicDrawTableBuilder):
    """This just builds on the public draw table builder, so just extend it."""

    def add_room_rank_columns(self, debates):
        header = {
            'key': "room-rank",
            'icon': 'bar-chart-2',
            'tooltip': _("Room rank of this debate"),
        }
        self.add_column(header, [debate.room_rank for debate in debates])

    def add_debate_bracket_columns(self, debates):
        header = {
            'key': "bracket",
            'icon': 'bar-chart-2',
            'tooltip': _("Bracket of this debate"),
        }

        def _fmt(x):
            if int(x) == x:
                return int(x)
            return x

        self.add_column(header, [_fmt(debate.bracket) for debate in debates])

    def _debate_standings_headers(self, standings, info_method, limit=None):
        info_list = getattr(standings, info_method)()
        headers = []
        for i, info in enumerate(islice(info_list, limit)):
            for side in self.tournament.sides:
                header = self._prepend_side_header(side, info['name'], info['abbr'])
                headers.append(header)
        return headers

    def _add_debate_standing_columns(self, debates, standings, itermethod, infomethod, formattext, formatsort, limit=None):
        standings_by_debate = [standings.get_standings(
                [d.get_team(side) for side in self.tournament.sides]) for d in debates]
        cells = []

        for debate in standings_by_debate:
            row = []
            iterators = [islice(getattr(standing, itermethod)(), limit) for standing in debate]
            for metrics in zip(*iterators):
                for i, metric in enumerate(metrics):
                    cell = {'text': formattext(metric), 'sort': formatsort(metric)}
                    if i == 0:
                        cell['class'] = 'highlight-col'
                    row.append(cell)
            cells.append(row)

        headers = self._debate_standings_headers(standings, infomethod, limit)
        self.add_columns(headers, cells)

    def add_debate_metric_columns(self, debates, standings):
        """Adds metric columns for the teams in the debate, ordered first by
        metric, then by side. For example, in a two-team format with metrics
        (wins, speaker score, who-beat-whom), the column order would be:
            A:Wins, N:Wins, A:Spk, N:Spk, A:WBW, N:WBW
        """
        def formatsort(x):
            try:
                return float(x)
            except (TypeError, ValueError):
                return 99999

        # In BP, only list first two metrics, there's not enough space for more
        limit = 2 if self.tournament.pref('teams_in_debate') == 'bp' else None

        return self._add_debate_standing_columns(debates, standings, 'itermetrics',
                'metrics_info', metricformat, formatsort, limit)

    def add_debate_ranking_columns(self, debates, standings):
        def formatsort(x):
            return x[0] or 99999
        return self._add_debate_standing_columns(debates, standings, 'iterrankings',
                'rankings_info', rankingformat, formatsort)

    def add_number_of_pullups_columns(self, debates, round):
        # Teams should be prefetched in debates, so don't use a new Team queryset to collate teams
        teams_by_side = [[d.get_team(side) for d in debates] for side in self.tournament.sides]
        all_teams = [team for d in debates for team in d.teams]
        annotate_npullups(all_teams, until=round)

        for i, (side, teams) in enumerate(zip(self.tournament.sides, teams_by_side)):
            name = _("number of pullups before this round")
            # Translators: Abbreviation for "side history"
            abbr = _("PU")
            header = self._prepend_side_header(side, name, abbr)
            cells = [{'text': str(team.npullups)} for team in teams]
            if i == 0:
                for cell in cells:
                    cell['class'] = 'highlight-col'
            self.add_column(header, cells)

    def add_debate_side_history_columns(self, debates, round):
        # Teams should be prefetched in debates, so don't use a new Team queryset to collate teams
        teams_by_side = [[d.get_team(side) for d in debates] for side in self.tournament.sides]
        all_teams = [team for d in debates for team in d.teams]
        side_histories = get_side_history(all_teams, self.tournament.sides, round.seq)

        for i, (side, teams) in enumerate(zip(self.tournament.sides, teams_by_side)):
            name = _("side history<br>\n(number of times the team has been on each side before this round)")
            # Translators: Abbreviation for "side history"
            abbr = _("SH")
            header = self._prepend_side_header(side, name, abbr)
            cells = self._side_history_by_team(side_histories, teams)
            if i == 0:
                for cell in cells:
                    cell['class'] = 'highlight-col'
            self.add_column(header, cells)


class BasePositionBalanceReportTableBuilder(BaseDrawTableBuilder):
    """Really more of a mixin than a builder, just adds some common
    functionality."""

    def __init__(self, *args, **kwargs):
        super().__init__(*args, **kwargs)
        self.exponent = self.tournament.pref('bp_position_cost_exponent')

        cost_pref = self.tournament.pref('bp_position_cost')
        α = self.tournament.pref('bp_renyi_order')  # noqa: N806
        if cost_pref == "entropy":
            self.position_cost_func = BPHungarianDrawGenerator.get_entropy_position_cost_function(α)
        else:
            self.position_cost_func = getattr(BPHungarianDrawGenerator, BPHungarianDrawGenerator.POSITION_COST_FUNCTIONS[cost_pref])

    def get_position_cost(self, pos, team):
        before = self.side_histories_before[team.id]
        return self.position_cost_func(pos, before) ** self.exponent

    def get_imbalance_category(self, team):
        """Returns the highlighting category for the team. Requires
        `self.side_histories_before` and `self.side_histories_now` to be
        populated.

        Categories work like this:
         - Teams that sunk from ideal to non-ideal: "danger"
         - Teams that could have gone from non-ideal to ideal, but didn't: "danger"
         - Teams that were so imbalanced last round that they are still non-ideal,
           but still did the best they could: "warning"
         - Teams that resolved a previous imbalance: "success"
         - Teams that were ideal both before and now: None

        "Ideal" means that their history is as even as possible, i.e., the
        maximum and minimum number in the history differ by at most 1.
        """
        before = self.side_histories_before[team.id]
        now = self.side_histories_now[team.id]

        ideal_before = max(before) - min(before) <= 1
        ideal_now = max(now) - min(now) <= 1

        if ideal_before and ideal_now:
            return None
        elif ideal_before and not ideal_now:
            return "danger", "regression", 1
        elif ideal_now and not ideal_before:
            return "success", "resolved", 4
        elif now.count(min(before)) < before.count(min(before)):
            return "warning", "improving", 3
        else:
            return "danger", "still-bad", 2


class PositionBalanceReportSummaryTableBuilder(BasePositionBalanceReportTableBuilder):

    STATUSES = {
        "regression": gettext_lazy("Went from balanced to imbalanced"),
        "resolved": gettext_lazy("Went from imbalanced to balanced"),
        "improving": gettext_lazy("Best improvement possible, still imbalanced"),
        "still-bad": gettext_lazy("Was imbalanced and still imbalanced"),
    }

    def __init__(self, *args, **kwargs):
        super().__init__(*args, **kwargs)
        self.sort_key = "cost"

    def build(self, draw, teams, side_histories_before, side_histories_now, standings):
        self.side_histories_before = side_histories_before
        self.side_histories_now = side_histories_now
        self.standings = standings

        # Filter for just those teams that are "noteworthy"
        teams = [team for team in teams if self.get_imbalance_category(team) is not None]
        self.add_team_columns(teams)

        # Points
        infos = self.standings.get_standings(teams)
        header = {'key': "pts", 'title': _("Pts"), 'tooltip': _("Points")}
        self.add_column(header, [info.metrics['points'] for info in infos])

        # Sides
        sides_lookup = {dt.team_id: dt.side for debate in draw
                for dt in debate.debateteam_set.all()}
        sides = [sides_lookup[team.id] for team in teams]
        poses = [self.tournament.sides.index(side) for side in sides]  # used later
        names = {side: get_side_name(self.tournament, side, 'abbr') for side in self.tournament.sides}
        header = {'key': "side", 'title': _("Side"),
                  'tooltip': _("Position this round")}
        self.add_column(header, [names[side] for side in sides])

        # Side counts before and now
        header = {'key': "before", 'title': _("Before"),
                  'tooltip': _("Side history before this round")}
        cells = self._side_history_by_team(self.side_histories_before, teams)
        self.add_column(header, cells)

        header = {'key': "after", 'title': _("After"),
                  'tooltip': _("Side history after this round")}
        side_histories_now_highlighted = []
        for team, pos in zip(teams, poses):
            history = [str(x) for x in self.side_histories_now[team.id]]
            history[pos] = "<strong>" + history[pos] + "</strong>"
            history_str = self.side_history_separator.join(history)
            side_histories_now_highlighted.append(history_str)
        self.add_column(header, side_histories_now_highlighted)

        # Position cost
        header = {'key': "cost", 'title': _("Cost"), 'tooltip': _("Position cost")}
        cells = [metricformat(self.get_position_cost(pos, team)) for pos, team in zip(poses, teams)]
        self.add_column(header, cells)

        # Status
        cells = []
        for team in teams:
            style, category, sort = self.get_imbalance_category(team)
            cells.append({
                'text': self.STATUSES[category],
                'sort': sort,
                'class': 'text-' + style
            })
        self.add_column(_("Status"), cells)

        # Sort by points as secondary sort (will be sorted by cost in Vue)
        self.data.sort(key=lambda x: x[1]['sort'], reverse=True)


class PositionBalanceReportDrawTableBuilder(BasePositionBalanceReportTableBuilder):

    def build(self, debates, teams, side_histories_before, side_histories_now, standings):
        self.debates = debates
        self.teams = teams
        self.side_histories_before = side_histories_before
        self.side_histories_now = side_histories_now
        self.standings = standings

        self.add_permitted_points_column()

        # Just act as if all sides are confirmed (i.e. ignore the sides_confirmed field)
        # If any sides aren't confirmed, there will be a warning on the page.
        for side in self.tournament.sides:
            self.add_all_columns_for_team(side)

        self.highlight_rows_by_column_value(column=0) # highlight first row of a new bracket

    def add_permitted_points_column(self):
        points = [info.metrics['points'] for info in self.standings]
        points.sort(reverse=True)
        pref = self.tournament.pref('bp_pullup_distribution')
        define_rooms_func = getattr(BPHungarianDrawGenerator, BPHungarianDrawGenerator.DEFINE_ROOM_FUNCTIONS[pref])
        rooms = define_rooms_func(points)
        data = [sorted(allowed, reverse=True) for level, allowed in rooms]
        cells = []
        for datum in data:
            strs = [str(x) for x in datum]
            strs[0] = "<strong>%s</strong>" % strs[0]
            cells.append(", ".join(strs))
        header = {
            'key': "room",
            'icon': "bar-chart",
            'tooltip': _("Teams with this many points are permitted in this debate<br>\n(bracket in bold)"),
        }
        self.add_column(header, cells)

    def add_all_columns_for_team(self, side):
        teams = [debate.get_team(side) for debate in self.debates]
        side_abbr = get_side_name(self.tournament, side, 'abbr')

        self.add_team_columns(teams, key=side_abbr, hide_emoji=True)

        # Highlight the team column
        for row in self.data:
            row[-1]['class'] = 'highlight-col'

        # Points of team
        infos = self.standings.get_standings(teams)
        header = {'key': "pts", 'tooltip': side_abbr + " " + _("Points"), 'icon': 'star'}
        self.add_column(header, [info.metrics['points'] for info in infos])

        # Side history after last round
        header = self._prepend_side_header(side, _("side history before this round"), _("Sides"), text_only=True)
        cells = self._side_history_by_team(self.side_histories_before, teams)
        self.add_column(header, cells)

        # Position cost incurred, post-weighting
        header = self._prepend_side_header(side, _("position cost"), _("Cost"), text_only=True)
        pos = self.tournament.sides.index(side)
        cells = [metricformat(self.get_position_cost(pos, team)) for team in teams]
        self.add_column(header, cells)

        # Highlight according to category
        for row, team in zip(self.data, teams):
            category = self.get_imbalance_category(team)
            if category is None:
                continue
            for cell in row[-4:]:
                cell['class'] = cell.get('class', '') + ' table-' + category[0]<|MERGE_RESOLUTION|>--- conflicted
+++ resolved
@@ -68,14 +68,9 @@
                 subtext = None if (all_sides_confirmed or not debate.sides_confirmed) else side_name
                 team_data.append(self._team_cell(team, subtext=subtext, hide_emoji=False, highlight=team == hl))
 
-<<<<<<< HEAD
-            title = side_abbr if all_sides_confirmed else _("Team %(num)d") % {'num': i}
+            title = side_name if all_sides_confirmed else _("Team %(num)d") % {'num': i}
             header = {'key': side, 'title': title}
             self.add_column(header, team_data)
-=======
-            key = side_name if all_sides_confirmed else _("Team %(num)d") % {'num': i}
-            self.add_column(key, team_data)
->>>>>>> c42ee354
 
 
 class AdminDrawTableBuilder(PublicDrawTableBuilder):
