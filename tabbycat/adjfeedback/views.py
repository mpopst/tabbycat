--- conflicted
+++ resolved
@@ -128,19 +128,12 @@
         feedback_weight = self.tournament.current_round.feedback_weight
         scores = {adj: adj.weighted_score(feedback_weight) for adj in adjudicators}
 
-<<<<<<< HEAD
-        table.add_adjudicator_columns(adjudicators, hide_institution=True, subtext='institution')
-=======
         table.add_adjudicator_columns(adjudicators, show_institutions=False, subtext='institution')
->>>>>>> 6d588de0
         table.add_breaking_checkbox(adjudicators)
         table.add_weighted_score_columns(adjudicators, scores)
         table.add_test_score_columns(adjudicators, editable=True)
         table.add_score_difference_columns(adjudicators, scores)
-<<<<<<< HEAD
-=======
         table.add_score_variance_columns(adjudicators)
->>>>>>> 6d588de0
         table.add_feedback_graphs(adjudicators)
         table.add_feedback_link_columns(adjudicators)
         if self.tournament.pref('enable_adj_notes'):
