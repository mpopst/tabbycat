<template id="ballots-graph">
  <div>

    <svg id="ballotsStatusGraph" class="d3-graph"
<<<<<<< HEAD
         style="margin-top: -15px; margin-bottom: -15px; width: 100%;"></svg>
    <div v-if="graphData.length === 0" class="text-center">
=======
         style="margin: 0px -20px -10px -2px; width: 100%;"></svg>
    <div v-if="!graphData" class="text-center">
>>>>>>> b98f0fe6
      No ballots in for this round yet
    </div>

  </div>
</template>

<script>
var d3 = require("d3");

export default {
  props: {
    height: { type: Number, default: 200 },
<<<<<<< HEAD
    padding: { type: Number, default: 30 },
    graphData: { type: Array,  default: false }
=======
    padding: { type: Number, default: 10 },
    pollFrequency: { type: Number, default: 30000 }, // 30s
>>>>>>> b98f0fe6
  },
  mounted: function() {
    initChart(this) // Don't init if no data is present
  },
  watch: {
    graphData: function (val, oldVal) {
      console.log('graphData new: %s, old: %s', val, oldVal)
      if (this.graphData.length > 0) {
        initChart(this) // Don't init if no data is present
      }
    }
  }
}

function initChart(vueContext){

  // Based on https://bl.ocks.org/caravinden/8979a6c1063a4022cbd738b4498a0ba6

  // Responsive width
  var pad = vueContext.padding
  var bounds = d3.select('#ballotsStatusGraph').node().getBoundingClientRect()
  var width = parseInt(bounds.width - (pad * 2));
  var height = parseInt(bounds.height);
  var margin = {top: pad, right: pad, bottom: pad, left: pad}

  var stackKey = ["none", "draft", "confirmed"];
  var data = [
    {"date":"4/1854","total":50,"confirmed":0,"none":20,"draft":5},
    {"date":"5/1854","total":50,"confirmed":1,"none":10,"draft":9},
    {"date":"6/1854","total":50,"confirmed":1,"none":10,"draft":6},
    {"date":"7/1854","total":50,"confirmed":5,"none":10,"draft":2},
    {"date":"8/1854","total":50,"confirmed":2,"none":1,"draft":13},
    {"date":"9/1854","total":50,"confirmed":8,"none":8,"draft":7}
  ]

  var parseDate = d3.timeParse("%m/%Y")
  var color = d3.scaleOrdinal(d3.schemeCategory20)

  var xScale = d3.scaleBand().range([0, width]).padding(0.1)
  var yScale = d3.scaleLinear().range([height, 0])
  var xAxis = d3.axisBottom(xScale).tickFormat(d3.timeFormat("%b"))
  var yAxis = d3.axisLeft(yScale)

  var svg = d3.select("#ballotsStatusGraph").append("svg")
      .attr("width", width)
      .attr("height", height)
      .append("g")
      .attr("transform", "translate(" + pad * 2.5 + "," + pad * -2.5 + ")");

  var stack = d3.stack()
    .keys(stackKey)
    .order(d3.stackOrderNone)
    .offset(d3.stackOffsetNone);

  console.log(d3.max(data, function(d) { return d.total }))

  var layers = stack(data);
    data.sort(function(a, b) { return b.total - a.total; });
    xScale.domain(data.map(function(d) {
      return parseDate(d.date); // x-scale derives from time sequence
    }));
    yScale.domain([0, d3.max(data, function(d) {
      return d.total; // y-scale is total ballots reported
    })]).nice();

  var layer = svg.selectAll(".layer")
    .data(layers)
    .enter().append("g")
    .attr("class", "layer")
    .style("fill", function(d, i) { return color(i); });

  layer.selectAll("rect")
    .data(function(d) { return d; })
    .enter().append("rect")
      .attr("x", function(d) { return xScale(parseDate(d.data.date)); })
      .attr("y", function(d) { return yScale(d[1]); })
      .attr("height", function(d) { return yScale(d[0]) - yScale(d[1]); })
      .attr("width", xScale.bandwidth());

  svg.append("g")
    .attr("class", "axis axis--x")
    .attr("transform", "translate(0," + (height) + ")")
    .call(xAxis);

  svg.append("g")
    .attr("class", "axis axis--y")
    .attr("transform", "translate(0, 0)")
    .call(yAxis);

}
</script><|MERGE_RESOLUTION|>--- conflicted
+++ resolved
@@ -2,13 +2,8 @@
   <div>
 
     <svg id="ballotsStatusGraph" class="d3-graph"
-<<<<<<< HEAD
          style="margin-top: -15px; margin-bottom: -15px; width: 100%;"></svg>
-    <div v-if="graphData.length === 0" class="text-center">
-=======
-         style="margin: 0px -20px -10px -2px; width: 100%;"></svg>
     <div v-if="!graphData" class="text-center">
->>>>>>> b98f0fe6
       No ballots in for this round yet
     </div>
 
@@ -21,13 +16,8 @@
 export default {
   props: {
     height: { type: Number, default: 200 },
-<<<<<<< HEAD
-    padding: { type: Number, default: 30 },
+    padding: { type: Number, default: 10 },
     graphData: { type: Array,  default: false }
-=======
-    padding: { type: Number, default: 10 },
-    pollFrequency: { type: Number, default: 30000 }, // 30s
->>>>>>> b98f0fe6
   },
   mounted: function() {
     initChart(this) // Don't init if no data is present
@@ -55,20 +45,20 @@
 
   var stackKey = ["none", "draft", "confirmed"];
   var data = [
-    {"date":"4/1854","total":50,"confirmed":0,"none":20,"draft":5},
-    {"date":"5/1854","total":50,"confirmed":1,"none":10,"draft":9},
-    {"date":"6/1854","total":50,"confirmed":1,"none":10,"draft":6},
-    {"date":"7/1854","total":50,"confirmed":5,"none":10,"draft":2},
-    {"date":"8/1854","total":50,"confirmed":2,"none":1,"draft":13},
-    {"date":"9/1854","total":50,"confirmed":8,"none":8,"draft":7}
+    {"time":"2018-01-20T18:31:05.000","total":50,"confirmed":0,"none":20,"draft":5},
+    {"time":"2018-01-20T18:42:05.000","total":50,"confirmed":1,"none":10,"draft":9},
+    {"time":"2018-01-20T18:45:05.000","total":50,"confirmed":1,"none":10,"draft":6},
+    {"time":"2018-01-20T18:54:05.000","total":50,"confirmed":5,"none":10,"draft":2},
+    {"time":"2018-01-20T18:55:05.000","total":50,"confirmed":2,"none":1,"draft":13},
+    {"time":"2018-01-20T18:59:06.000","total":50,"confirmed":8,"none":8,"draft":7}
   ]
 
-  var parseDate = d3.timeParse("%m/%Y")
+  var parseDate = d3.isoParse // Date is ISO; parse as such
   var color = d3.scaleOrdinal(d3.schemeCategory20)
 
   var xScale = d3.scaleBand().range([0, width]).padding(0.1)
   var yScale = d3.scaleLinear().range([height, 0])
-  var xAxis = d3.axisBottom(xScale).tickFormat(d3.timeFormat("%b"))
+  var xAxis = d3.axisBottom(xScale).tickFormat(d3.timeFormat("%H:%M"))
   var yAxis = d3.axisLeft(yScale)
 
   var svg = d3.select("#ballotsStatusGraph").append("svg")
@@ -87,7 +77,7 @@
   var layers = stack(data);
     data.sort(function(a, b) { return b.total - a.total; });
     xScale.domain(data.map(function(d) {
-      return parseDate(d.date); // x-scale derives from time sequence
+      return parseDate(d.time); // x-scale derives from time sequence
     }));
     yScale.domain([0, d3.max(data, function(d) {
       return d.total; // y-scale is total ballots reported
@@ -102,7 +92,7 @@
   layer.selectAll("rect")
     .data(function(d) { return d; })
     .enter().append("rect")
-      .attr("x", function(d) { return xScale(parseDate(d.data.date)); })
+      .attr("x", function(d) { return xScale(parseDate(d.data.time)); })
       .attr("y", function(d) { return yScale(d[1]); })
       .attr("height", function(d) { return yScale(d[0]) - yScale(d[1]); })
       .attr("width", xScale.bandwidth());
