--- conflicted
+++ resolved
@@ -196,20 +196,6 @@
                     }))
 
                 # css_class is for jquery validation plugin, surely this can be moved elsewhere
-<<<<<<< HEAD
-                score_field = (pos == self.REPLY_POSITION) and ReplyScoreField or ScoreField
-
-                for i, adj in enumerate(self.adjudicators):
-                    attrs = {
-                        'class': 'required number',
-                        'tabindex': 20 + 2 * pos + tab_index_add + 4 * MAX_POSITION * i,
-                    }
-                    self.fields[self.score_field_name(adj, side, pos)] = score_field(
-                        widget = forms.NumberInput(attrs=attrs),
-                        tournament_config=tournament.config, **kwargs)
-=======
-                if self.REPLY_POSITION:
-                    # If reply_position is not none; ie the style features replies
                     score_field = (pos == self.REPLY_POSITION) and ReplyScoreField or ScoreField
 
                     for i, adj in enumerate(self.adjudicators):
@@ -220,7 +206,6 @@
                         self.fields[self.score_field_name(adj, side, pos)] = score_field(
                             widget = forms.NumberInput(attrs=attrs),
                             tournament_config=tournament.config, **kwargs)
->>>>>>> cd3454a5
 
     def score_field_name(self, adj, side, pos):
         """
