{% extends "base.html" %}

{% block head-title %}
  <div class="jumbotron">
    <h2><i class="emoji">👋</i> Welcome! <small>Which tournament are you after?</small></h2>
  </div>
{% endblock %}
{% block page-title %}
  Home
{% endblock %}
{% block nav %}{% endblock %}

{% block content %}

{% if tournaments.all.count == 0 %}
  <div class="alert alert-info">
    No tournaments are currently setup.
  </div>
{% endif %}

<ul class="list-group">

  {% if user.is_authenticated %}
    {% for tournament in tournaments %}
<<<<<<< HEAD
    <li class="list-group-item">
      <a href="{{ tournament.get_absolute_url }}"><i class="emoji">🏆</i>{{ tournament.name }} (administrative site)</a>
      <span class="badge">ADMIN</span>
    </li>
    <li class="list-group-item">
      <a href="{{ tournament.get_public_url }}"><i class="emoji">🏆</i>{{ tournament.name }}</a>
      <span class="badge">PUBLIC</span>
    </li>
=======
      <li class="list-group-item">
        <a href="{{ tournament.get_absolute_url }}">
          <span class="emoji">
            {% if tournament.emoji %}
              {{tournament.emoji }}
            {% else %}
              🏆
            {% endif %}
          </span>
          {{ tournament.name }} (administrative site)
        </a>
        <span class="badge">ADMIN</span>
      </li>
      <li class="list-group-item">
        <a href="{{ tournament.get_public_url }}">
          <span class="emoji">
            {% if tournament.emoji %}
              {{tournament.emoji }}
            {% else %}
              🏆
            {% endif %}
          </span>
          {{ tournament.name }}
        </a>
        <span class="badge">PUBLIC</span>
      </li>
>>>>>>> 2c747c29
    {% endfor %}
  {% else %}
    {% for tournament in tournaments %}
      <li class="list-group-item">
        <a href="{{ tournament.get_public_url }}">
          <span class="emoji">
            {% if tournament.emoji %}
              {{tournament.emoji }}
            {% else %}
              🏆
            {% endif %}
          </span>
          {{ tournament.name }}
        </a>
      </li>
    {% endfor %}
  {% endif %}

  {% if tournaments.all.count > 1 and tournaments.0.pref.public_divisions %}
    <li class="list-group-item">
      <a href="{{ tournaments.0.get_all_tournaments_all_venues }}">
        All Draws by Venue
      </a>
    </li>
    <li class="list-group-item">
      <a href="{{ tournaments.0.get_all_tournaments_all_institutions }}">
        All Draws by School
      </a>
    </li>
    <li class="list-group-item">
      <a href="{{ tournaments.0.get_all_tournaments_all_teams }}">
        All Teams and Divisions
      </a>
    </li>
  {% endif %}
</ul>

{% endblock content %}<|MERGE_RESOLUTION|>--- conflicted
+++ resolved
@@ -19,19 +19,8 @@
 {% endif %}
 
 <ul class="list-group">
-
   {% if user.is_authenticated %}
     {% for tournament in tournaments %}
-<<<<<<< HEAD
-    <li class="list-group-item">
-      <a href="{{ tournament.get_absolute_url }}"><i class="emoji">🏆</i>{{ tournament.name }} (administrative site)</a>
-      <span class="badge">ADMIN</span>
-    </li>
-    <li class="list-group-item">
-      <a href="{{ tournament.get_public_url }}"><i class="emoji">🏆</i>{{ tournament.name }}</a>
-      <span class="badge">PUBLIC</span>
-    </li>
-=======
       <li class="list-group-item">
         <a href="{{ tournament.get_absolute_url }}">
           <span class="emoji">
@@ -58,7 +47,6 @@
         </a>
         <span class="badge">PUBLIC</span>
       </li>
->>>>>>> 2c747c29
     {% endfor %}
   {% else %}
     {% for tournament in tournaments %}
@@ -79,12 +67,12 @@
 
   {% if tournaments.all.count > 1 and tournaments.0.pref.public_divisions %}
     <li class="list-group-item">
-      <a href="{{ tournaments.0.get_all_tournaments_all_venues }}">
+      <a href="{{ tournament.get_absolute_url }}"><i class="emoji">🏆</i>{{ tournament.name }} (administrative site)</a>
         All Draws by Venue
       </a>
     </li>
     <li class="list-group-item">
-      <a href="{{ tournaments.0.get_all_tournaments_all_institutions }}">
+      <a href="{{ tournament.get_public_url }}"><i class="emoji">🏆</i>{{ tournament.name }}</a>
         All Draws by School
       </a>
     </li>
