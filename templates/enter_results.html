--- conflicted
+++ resolved
@@ -42,21 +42,25 @@
 {% include "other_ballots_list.html" %}
 
 <form id="resultsForm" class="form-horizontal" action="." method="POST">
-<<<<<<< HEAD
     <div id="ballot_set">
         {% include "enter_results_ballot_set.html" %}
     </div>
+        <!-- TODO fix this -->
     <div class="row">
         <h3 class="col-sm-12 page-header lead">Ballot Status</h3>
     </div>
     <div class="row">
         <div class="form-group">
+
             <label class="col-sm-2 col-xs-1 control-label">This ballot is discarded</label>
             <div class="col-sm-2 col-xs-6">
                 {{ form.discarded }}
             </div>
         </div>
     </div>
+
+    {% endfor %}
+
     <div class="row">
         <div class="form-group">
             <label class="col-sm-2 col-xs-1 control-label">This is the confirmed ballot</label>
@@ -65,23 +69,6 @@
             </div>
         </div>
     </div>
-=======
-
-    <div class="row">
-        <!-- TODO fix this -->
-            <b>Confirmed ballot</b> {{ formset.debate_management_form.confirmed_ballot }}
-    </div>
-
-    {% for form in formset.ballotset_forms %}
-
-        <div class="row">
-            <h2 class="col-sm-12 page-header lead">{{ form.ballots }}</h3>
-        </div>
-        {% include "enter_results_ballot_set.html" %}
-
-    {% endfor %}
-
->>>>>>> 736ae6a3
     <div class="row">
         <h3 class="col-sm-12 page-header lead">Debate Status</h3>
     </div>
@@ -92,17 +79,10 @@
         <div class="form-group">
             <label class="col-sm-1 col-xs-1 control-label"></label>
             <div class="col-sm-2 col-xs-6">
-<<<<<<< HEAD
                 {{ form.debate_result_status|addcss:"form-control" }}
             </div>
             <div class="col-sm-2 col-md-1 col-xs-4">
                 <input id="submit" class="save form-control btn btn-default" type="submit" value="Save" tabindex="101" />
-=======
-                {{ formset.debate_management_form.result_status|addcss:"form-control" }}
-            </div>
-            <div class="col-sm-2 col-md-1 col-xs-4">
-                <input class="save form-control btn btn-default" type="submit" value="Save" tabindex="1001" />
->>>>>>> 736ae6a3
             </div>
         </div>
     </div>
