--- conflicted
+++ resolved
@@ -8,12 +8,8 @@
 Django==1.10.6
 django-appconf==1.0.2                   # Helper for handling app configs
 django-dynamic-preferences==1.1.0       # Settings management
-<<<<<<< HEAD
-django-extensions==1.7.7                # For the generate secret command
+django-extensions==1.7.8                # For the generate secret command
 django-formtools==2.0                   # Form wizards
-=======
-django-extensions==1.7.8                # For the generate secret command
->>>>>>> 23bb17ef
 django-ipware==1.1.6                    # IP Address logging
 django-jet==1.0.5                       # Admin Backend
 django-gfklookupwidget==1.0.5           # Replaces object_id field with a search link
