from actionlog.models import ActionLogEntry
from participants.models import Team
from tournaments.models import Tournament, Round
from motions.models import Motion
from venues.models import Venue, VenueGroup
from .models import TeamPositionAllocation, Debate, DebateTeam

from utils.views import *

import datetime

# Viewing Draw


@admin_required
@tournament_view
def draw_index(request, t):
    return render(request, 'draw_index.html')


@admin_required
@round_view
def draw_display_by_venue(request, round):
    draw = round.get_draw()
    return render(request,
               "draw_display_by_venue.html",
               dict(round=round,
                    draw=draw))


@admin_required
@round_view
def draw_display_by_team(request, round):
    draw = round.get_draw()
    return render(request, "draw_display_by_team.html", dict(draw=draw))

# Creating Draw


@login_required
@round_view
def draw(request, round):

    if request.user.is_superuser:
        if round.draw_status == round.STATUS_NONE:
            return draw_none(request, round)

        if round.draw_status == round.STATUS_DRAFT:
            return draw_draft(request, round)

        if round.draw_status == round.STATUS_CONFIRMED:
            return draw_confirmed(request, round)

        if round.draw_status == round.STATUS_RELEASED:
            return draw_confirmed(request, round)
    else:
        if round.draw_status == round.STATUS_RELEASED:
            draw = round.get_draw()
            return render(request,
                       "public_draw_released.html",
                       dict(draw=draw,
                            round=round))
        else:
            return render(request,
                       'public_draw_unreleased.html',
                       dict(draw=None,
                            round=round))

    raise


def assistant_draw(request, round):
    if round.draw_status == round.STATUS_RELEASED:
        return draw_confirmed(request, round)


def draw_none(request, round):
<<<<<<< HEAD
    return r2r(request, "draw_none.html", dict())
=======
    all_teams_count = Team.objects.filter(tournament=round.tournament).count()
    active_teams = round.active_teams.all()
    active_venues_count = round.active_venues.count()
    active_adjs = round.active_adjudicators.count()
    rooms = float(active_teams.count()) // 2
    if round.prev:
        previous_unconfirmed = round.prev.get_draw().filter(
            result_status__in=[Debate.STATUS_NONE, Debate.STATUS_DRAFT]).count()
    else:
        previous_unconfirmed = 0

    return render(request,
               "draw_none.html",
               dict(active_teams=active_teams,
                    active_venues_count=active_venues_count,
                    active_adjs=active_adjs,
                    rooms=rooms,
                    round=round,
                    previous_unconfirmed=previous_unconfirmed,
                    all_teams_count=all_teams_count))
>>>>>>> f8266a9c


def draw_draft(request, round):
    draw = round.get_draw_with_standings(round)
    metrics = relevant_team_standings_metrics(round.tournament)
    return render(request, "draw_draft.html", dict(draw=draw, metrics=metrics))


def draw_confirmed(request, round):
    draw = round.get_cached_draw
    rooms = float(round.active_teams.count()) // 2
    active_adjs = round.active_adjudicators.all()

    return render(request,
               "draw_confirmed.html",
               dict(draw=draw,
                    active_adjs=active_adjs,
                    rooms=rooms))


@admin_required
@round_view
def draw_with_standings(request, round):
    draw = round.get_draw_with_standings(round)
    metrics = relevant_team_standings_metrics(round.tournament)
    return render(request,
               "draw_with_standings.html",
               dict(draw=draw,
                    metrics=metrics))


@admin_required
@expect_post
@round_view
def create_draw(request, round):
    round.draw()
    ActionLogEntry.objects.log(type=ActionLogEntry.ACTION_TYPE_DRAW_CREATE,
                               user=request.user,
                               round=round,
                               tournament=round.tournament)
    return redirect_round('draw', round)


@admin_required
@expect_post
@round_view
def confirm_draw(request, round):

    if round.draw_status != round.STATUS_DRAFT:
        return HttpResponseBadRequest("Draw status is not DRAFT")

    round.draw_status = round.STATUS_CONFIRMED
    round.save()
    ActionLogEntry.objects.log(type=ActionLogEntry.ACTION_TYPE_DRAW_CONFIRM,
                               user=request.user,
                               round=round,
                               tournament=round.tournament)

    return redirect_round('draw', round)


@admin_required
@expect_post
@round_view
def release_draw(request, round):
    if round.draw_status != round.STATUS_CONFIRMED:
        return HttpResponseBadRequest("Draw status is not CONFIRMED")

    round.draw_status = round.STATUS_RELEASED
    round.save()
    ActionLogEntry.objects.log(type=ActionLogEntry.ACTION_TYPE_DRAW_RELEASE,
                               user=request.user,
                               round=round,
                               tournament=round.tournament)

    return redirect_round('draw', round)


@admin_required
@expect_post
@round_view
def unrelease_draw(request, round):
    if round.draw_status != round.STATUS_RELEASED:
        return HttpResponseBadRequest("Draw status is not RELEASED")

    round.draw_status = round.STATUS_CONFIRMED
    round.save()
    ActionLogEntry.objects.log(type=ActionLogEntry.ACTION_TYPE_DRAW_UNRELEASE,
                               user=request.user,
                               round=round,
                               tournament=round.tournament)

    return redirect_round('draw', round)


@admin_required
@tournament_view
def side_allocations(request, t):
    # TODO: move to draws app
    teams = Team.objects.filter(tournament=t)
    rounds = Round.objects.filter(tournament=t).order_by("seq")
    tpas = dict()
    TPA_MAP = {
        TeamPositionAllocation.POSITION_AFFIRMATIVE: "Aff",
        TeamPositionAllocation.POSITION_NEGATIVE: "Neg",
        None: "-"
    }
    for tpa in TeamPositionAllocation.objects.all():
        tpas[(tpa.team.id, tpa.round.seq)] = TPA_MAP[tpa.position]
    for team in teams:
        team.side_allocations = [tpas.get(
            (team.id, round.id), "-") for round in rounds]
    return render(request,
               "side_allocations.html",
               dict(teams=teams,
                    rounds=rounds))


@admin_required
@expect_post
@round_view
def set_round_start_time(request, round):

    time_text = request.POST["start_time"]
    try:
        time = datetime.datetime.strptime(time_text, "%H:%M").time()
    except ValueError as e:
        print(e)
        return redirect_round('draw', round)

    round.starts_at = time
    round.save()

    ActionLogEntry.objects.log(
        type=ActionLogEntry.ACTION_TYPE_ROUND_START_TIME_SET,
        user=request.user,
        round=round,
        tournament=round.tournament)

    return redirect_round('draw', round)


@admin_required
@round_view
def draw_matchups_edit(request, round):
    draw = round.get_draw_with_standings(round)
    debates = len(draw)
    unused_teams = round.unused_teams()
    possible_debates = len(unused_teams) // 2 + 1  # The blank rows to add
    possible_debates = [None] * possible_debates
    return render(request,
               "draw_matchups_edit.html",
               dict(draw=draw,
                    possible_debates=possible_debates,
                    unused_teams=unused_teams))


@admin_required
@expect_post
@round_view
def save_matchups(request, round):
    # TODO: move to draws app
    #print request.POST.keys()

    existing_debate_ids = [int(a.replace('debate_', ''))
                           for a in list(request.POST.keys())
                           if a.startswith('debate_')]
    for debate_id in existing_debate_ids:
        debate = Debate.objects.get(id=debate_id)
        new_aff_id = request.POST.get('aff_%s' % debate_id).replace('team_',
                                                                    '')
        new_neg_id = request.POST.get('neg_%s' % debate_id).replace('team_',
                                                                    '')

        if new_aff_id and new_neg_id:
            DebateTeam.objects.filter(debate=debate).delete()
            debate.save()

            new_aff_team = Team.objects.get(id=int(new_aff_id))
            new_aff_dt = DebateTeam(debate=debate,
                                    team=new_aff_team,
                                    position=DebateTeam.POSITION_AFFIRMATIVE)
            new_aff_dt.save()

            new_aff_team = Team.objects.get(id=int(new_neg_id))
            new_neg_dt = DebateTeam(debate=debate,
                                    team=new_aff_team,
                                    position=DebateTeam.POSITION_NEGATIVE)
            new_neg_dt.save()
        else:
            # If there's blank debates we need to delete those
            debate.delete()

    new_debate_ids = [int(a.replace('new_debate_', ''))
                      for a in list(request.POST.keys())
                      if a.startswith('new_debate_')]
    for debate_id in new_debate_ids:
        new_aff_id = request.POST.get('aff_%s' % debate_id).replace('team_',
                                                                    '')
        new_neg_id = request.POST.get('neg_%s' % debate_id).replace('team_',
                                                                    '')

        if new_aff_id and new_neg_id:
            debate = Debate(round=round, venue=None)
            debate.save()

            aff_team = Team.objects.get(id=int(new_aff_id))
            neg_team = Team.objects.get(id=int(new_neg_id))
            new_aff_dt = DebateTeam(debate=debate,
                                    team=aff_team,
                                    position=DebateTeam.POSITION_AFFIRMATIVE)
            new_neg_dt = DebateTeam(debate=debate,
                                    team=neg_team,
                                    position=DebateTeam.POSITION_NEGATIVE)
            new_aff_dt.save()
            new_neg_dt.save()

    return HttpResponse("ok")


@admin_required
@round_view
def draw_venues_edit(request, round):

    draw = round.get_draw()
    return render(request, "draw_venues_edit.html", dict(draw=draw))


@admin_required
@expect_post
@round_view
def save_venues(request, round):
    # TODO: move to draws app
    def v_id(a):
        try:
            return int(request.POST[a].split('_')[1])
        except IndexError:
            return None

    data = [(int(a.split('_')[1]), v_id(a)) for a in list(request.POST.keys())]

    debates = Debate.objects.in_bulk([d_id for d_id, _ in data])
    venues = Venue.objects.in_bulk([v_id for _, v_id in data])
    for debate_id, venue_id in data:
        if venue_id == None:
            debates[debate_id].venue = None
        else:
            debates[debate_id].venue = venues[venue_id]

        debates[debate_id].save()

    ActionLogEntry.objects.log(type=ActionLogEntry.ACTION_TYPE_VENUES_SAVE,
                               user=request.user,
                               round=round,
                               tournament=round.tournament)

    return HttpResponse("ok")

# Public


@cache_page(settings.PUBLIC_PAGE_CACHE_TIMEOUT)
@public_optional_tournament_view('public_draw')
def public_draw(request, t):
    r = t.current_round
    if r.draw_status == r.STATUS_RELEASED:
        draw = r.get_draw()
        return render(request,
                   "public_draw_released.html",
                   dict(draw=draw,
                        round=r))
    else:
        return render(request,
                   'public_draw_unreleased.html',
                   dict(draw=None,
                        round=r))


@cache_page(settings.PUBLIC_PAGE_CACHE_TIMEOUT)
@public_optional_round_view('show_all_draws')
def public_draw_by_round(request, round):
    if round.draw_status == round.STATUS_RELEASED:
        draw = round.get_draw()
        return render(request,
                   "public_draw_released.html",
                   dict(draw=draw,
                        round=round))
    else:
        return render(request,
                   'public_draw_unreleased.html',
                   dict(draw=None,
                        round=round))


@cache_page(settings.PUBLIC_PAGE_CACHE_TIMEOUT)
@tournament_view
def public_all_draws(request, t):
    all_rounds = list(Round.objects.filter(tournament=t))
    for r in all_rounds:
        r.draw = r.get_draw()

    return render(request,
               'public_draw_display_all.html',
               dict(all_rounds=all_rounds))


@cache_page(settings.PUBLIC_PAGE_CACHE_TIMEOUT)
@public_optional_tournament_view('public_side_allocations')
def public_side_allocations(request, t):
    # TODO: move to draws app
    teams = Team.objects.filter(tournament=t)
    rounds = Round.objects.filter(tournament=t).order_by("seq")
    tpas = dict()
    TPA_MAP = {
        TeamPositionAllocation.POSITION_AFFIRMATIVE: "Aff",
        TeamPositionAllocation.POSITION_NEGATIVE: "Neg",
    }
    for tpa in TeamPositionAllocation.objects.all():
        tpas[(tpa.team.id, tpa.round.seq)] = TPA_MAP[tpa.position]
    for team in teams:
        team.side_allocations = [tpas.get(
            (team.id, round.id), "-") for round in rounds]
    return render(request,
               "public_side_allocations.html",
               dict(teams=teams,
                    rounds=rounds))

# Mastersheets


@login_required
@round_view
def master_sheets_list(request, round):
    venue_groups = VenueGroup.objects.all()
    return render(request,
               'master_sheets_list.html',
               dict(venue_groups=venue_groups))


@login_required
@round_view
def master_sheets_view(request, round, venue_group_id):
    # Temporary - pre unified venue groups
    base_venue_group = VenueGroup.objects.get(id=venue_group_id)
    active_tournaments = Tournament.objects.filter(active=True)

    for tournament in list(active_tournaments):
        tournament.debates = Debate.objects.select_related(
            'division', 'division__venue_group__short_name', 'round',
            'round__tournament', 'aff_team', 'neg_team').filter(
                # All Debates, with a matching round, at the same venue group name
                round__seq=round.seq,
                round__tournament=tournament,
                division__venue_group__short_name=
                base_venue_group.short_name  # hack - remove when venue groups are unified
            ).order_by('round', 'division__venue_group__short_name',
                       'division')

    return render(request,
               'master_sheets_view.html',
               dict(base_venue_group=base_venue_group,
                    active_tournaments=active_tournaments))


@admin_required
@round_view
def draw_print_feedback(request, round):
    draw = round.get_draw_by_room()
    preferences = round.tournament.preferences
    questions = round.tournament.adj_feedback_questions
    for question in questions:
        if question.choices:
            question.choice_options = question.choices.split("//")
        if question.min_value is not None and question.max_value is not None:
            step = max(
                (int(question.max_value) - int(question.min_value)) / 10, 1)
            question.number_options = list(range(
                int(question.min_value), int(question.max_value + 1), int(
                    step)))

    return render(request,
               "printing/feedback_list.html",
               dict(draw=draw,
                    preferences=preferences,
                    questions=questions))


@admin_required
@round_view
def draw_print_scoresheets(request, round):
    draw = round.get_draw_by_room()
    preferences = round.tournament.preferences
    motions = Motion.objects.filter(round=round)

    return render(request,
               "printing/scoresheet_list.html",
               dict(draw=draw,
                    preferences=preferences,
                    motions=motions))<|MERGE_RESOLUTION|>--- conflicted
+++ resolved
@@ -75,9 +75,6 @@
 
 
 def draw_none(request, round):
-<<<<<<< HEAD
-    return r2r(request, "draw_none.html", dict())
-=======
     all_teams_count = Team.objects.filter(tournament=round.tournament).count()
     active_teams = round.active_teams.all()
     active_venues_count = round.active_venues.count()
@@ -98,7 +95,6 @@
                     round=round,
                     previous_unconfirmed=previous_unconfirmed,
                     all_teams_count=all_teams_count))
->>>>>>> f8266a9c
 
 
 def draw_draft(request, round):
@@ -135,6 +131,18 @@
 @round_view
 def create_draw(request, round):
     round.draw()
+    ActionLogEntry.objects.log(type=ActionLogEntry.ACTION_TYPE_DRAW_CREATE,
+                               user=request.user,
+                               round=round,
+                               tournament=round.tournament)
+    return redirect_round('draw', round)
+
+
+@admin_required
+@expect_post
+@round_view
+def create_with_all(request, round):
+    round.draw(override_team_checkins=True)
     ActionLogEntry.objects.log(type=ActionLogEntry.ACTION_TYPE_DRAW_CREATE,
                                user=request.user,
                                round=round,
